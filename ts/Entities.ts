--- conflicted
+++ resolved
@@ -945,11 +945,7 @@
          var potentialColliders = engine.currentScene.children;
          if(this.collisionGroups.length !== 0){
             potentialColliders = [];
-<<<<<<< HEAD
-            for(var group in this.parent.collisionGroups){
-=======
             for(var group in this.scene.collisionGroups){
->>>>>>> a05300a0
                potentialColliders = potentialColliders.concat(this.scene.collisionGroups[group]);
             }
          }
