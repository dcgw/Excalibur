import { EX_VERSION } from './';
import { Flags } from './Flags';
import { polyfill } from './Polyfill';
polyfill();
import { CanUpdate, CanDraw, CanInitialize } from './Interfaces/LifecycleEvents';
import { Loadable } from './Interfaces/Loadable';
import { Promise } from './Promises';
import { Vector } from './Algebra';
import { Screen, DisplayMode, AbsolutePosition, ScreenDimension } from './Screen';
import { ScreenElement } from './ScreenElement';
import { Actor } from './Actor';
import { Timer } from './Timer';
import { TileMap } from './TileMap';
import { Animation } from './Drawing/Animation';
import { Loader } from './Loader';
import { Detector } from './Util/Detector';
import {
  VisibleEvent,
  HiddenEvent,
  GameStartEvent,
  GameStopEvent,
  PreUpdateEvent,
  PostUpdateEvent,
  PreFrameEvent,
  PostFrameEvent,
  GameEvent,
  DeactivateEvent,
  ActivateEvent,
  PreDrawEvent,
  PostDrawEvent,
  InitializeEvent
} from './Events';
import { CanLoad } from './Interfaces/Loader';
import { Logger, LogLevel } from './Util/Log';
import { Color } from './Drawing/Color';
import { Scene, SceneEvents } from './Scene';
import { PostProcessor } from './PostProcessing/PostProcessor';
import { Debug, DebugStats } from './Debug';
import { Class } from './Class';
import * as Input from './Input/Index';
import * as Events from './Events';
import { BrowserEvents } from './Util/Browser';
<<<<<<< HEAD
import { Emitter, Subscription } from './EventEmitter';
=======
import { obsolete } from './Util/Decorators';
>>>>>>> 04c41af2

/**
 * Enum representing the different mousewheel event bubble prevention
 */
export enum ScrollPreventionMode {
  /**
   * Do not prevent any page scrolling
   */
  None,
  /**
   * Prevent page scroll if mouse is over the game canvas
   */
  Canvas,
  /**
   * Prevent all page scrolling via mouse wheel
   */
  All
}

/**
 * Defines the available options to configure the Excalibur engine at constructor time.
 */
export interface EngineOptions {
  /**
   * Optionally configure the width of the viewport in css pixels
   */
  width?: number;

  /**
   * Optionally configure the height of the viewport in css pixels
   */
  height?: number;

  /**
   * Optionally configure the width & height of the viewport in css pixels.
   * Use `viewport` instead of [[EngineOptions.width]] and [[EngineOptions.height]], or vice versa.
   */
  viewport?: ScreenDimension;

  /**
   * Optionally specify the size the logical pixel resolution, if not specified it will be width x height.
   * See [[Resolution]] for common presets.
   */
  resolution?: ScreenDimension;

  /**
   * Optionally specify antialiasing (smoothing), by default true (smooth pixels)
   */
  antialiasing?: boolean;

  /**
   * Optionally configure the native canvas transparent backdrop
   */
  enableCanvasTransparency?: boolean;

  /**
   * Optionally specify the target canvas DOM element to render the game in
   */
  canvasElementId?: string;

  /**
   * Optionally specify the target canvas DOM element directly
   */
  canvasElement?: HTMLCanvasElement;

  /**
   * The [[DisplayMode]] of the game. Depending on this value, [[width]] and [[height]] may be ignored.
   */
  displayMode?: DisplayMode;

  /**
   * Configures the pointer scope. Pointers scoped to the 'Canvas' can only fire events within the canvas viewport; whereas, 'Document'
   * (default) scoped will fire anywhere on the page.
   */
  pointerScope?: Input.PointerScope;

  /**
   * Suppress boot up console message, which contains the "powered by Excalibur message"
   */
  suppressConsoleBootMessage?: boolean;

  /**
   * Suppress minimum browser feature detection, it is not recommended users of excalibur switch this off. This feature ensures that
   * the currently running browser meets the minimum requirements for running excalibur. This can be useful if running on non-standard
   * browsers or if there is a bug in excalibur preventing execution.
   */
  suppressMinimumBrowserFeatureDetection?: boolean;

  /**
   * Suppress HiDPI auto detection and scaling, it is not recommended users of excalibur switch off this feature. This feature detects
   * and scales the drawing canvas appropriately to accommodate HiDPI screens.
   */
  suppressHiDPIScaling?: boolean;

  /**
   * Suppress play button, it is not recommended users of excalibur switch this feature. Some browsers require a user gesture (like a click)
   * for certain browser features to work like web audio.
   */
  suppressPlayButton?: boolean;

  /**
   * Specify how the game window is to be positioned when the [[DisplayMode.Position]] is chosen. This option MUST be specified
   * if the DisplayMode is set as [[DisplayMode.Position]]. The position can be either a string or an [[AbsolutePosition]].
   * String must be in the format of css style background-position. The vertical position must precede the horizontal position in strings.
   *
   * Valid String examples: "top left", "top", "bottom", "middle", "middle center", "bottom right"
   * Valid [[AbsolutePosition]] examples: `{top: 5, right: 10%}`, `{bottom: 49em, left: 10px}`, `{left: 10, bottom: 40}`
   */
  position?: string | AbsolutePosition;

  /**
   * Scroll prevention method.
   */
  scrollPreventionMode?: ScrollPreventionMode;

  /**
   * Optionally set the background color
   */
  backgroundColor?: Color;
}

export type EngineEvents = SceneEvents & {
  start: GameStartEvent;
  stop: GameStopEvent;
  visible: VisibleEvent;
  hidden: HiddenEvent;
  preframe: PreFrameEvent;
  postframe: PostFrameEvent;
};

/**
 * The Excalibur Engine
 *
 * The [[Engine]] is the main driver for a game. It is responsible for
 * starting/stopping the game, maintaining state, transmitting events,
 * loading resources, and managing the scene.
 */
export class Engine extends Class implements CanInitialize, CanUpdate, CanDraw {
  public events = new Emitter<EngineEvents>();
  /**
   *
   */
  public browser: BrowserEvents;

  /**
   * Screen abstraction
   */
  public screen: Screen;

  /**
   * Direct access to the engine's canvas element
   */
  public canvas: HTMLCanvasElement;

  /**
   * Direct access to the engine's 2D rendering context
   */
  public ctx: CanvasRenderingContext2D;

  /**
   * Direct access to the canvas element ID, if an ID exists
   */
  public canvasElementId: string;

  /**
   * The width of the game canvas in pixels (physical width component of the
   * resolution of the canvas element)
   */
  public get canvasWidth(): number {
    return this.screen.canvasWidth;
  }

  /**
   * Returns half width of the game canvas in pixels (half physical width component)
   */
  public get halfCanvasWidth(): number {
    return this.screen.halfCanvasWidth;
  }

  /**
   * The height of the game canvas in pixels, (physical height component of
   * the resolution of the canvas element)
   */
  public get canvasHeight(): number {
    return this.screen.canvasHeight;
  }

  /**
   * Returns half height of the game canvas in pixels (half physical height component)
   */
  public get halfCanvasHeight(): number {
    return this.screen.halfCanvasHeight;
  }

  /**
   * Returns the width of the engine's visible drawing surface in pixels including zoom and device pixel ratio.
   */
  public get drawWidth(): number {
    return this.screen.drawWidth;
  }

  /**
   * Returns half the width of the engine's visible drawing surface in pixels including zoom and device pixel ratio.
   */
  public get halfDrawWidth(): number {
    return this.screen.halfDrawWidth;
  }

  /**
   * Returns the height of the engine's visible drawing surface in pixels including zoom and device pixel ratio.
   */
  public get drawHeight(): number {
    return this.screen.drawHeight;
  }

  /**
   * Returns half the height of the engine's visible drawing surface in pixels including zoom and device pixel ratio.
   */
  public get halfDrawHeight(): number {
    return this.screen.halfDrawHeight;
  }

  /**
   * Returns whether excalibur detects the current screen to be HiDPI
   */
  public get isHiDpi(): boolean {
    return this.screen.isHiDpi;
  }

  /**
   * Access engine input like pointer, keyboard, or gamepad
   */
  public input: Input.EngineInput;

  private _hasStarted: boolean = false;

  /**
   * Access Excalibur debugging functionality.
   */
  public debug: Debug;

  /**
   * Access [[stats]] that holds frame statistics.
   */
  public get stats(): DebugStats {
    return this.debug.stats;
  }

  /**
   * Gets or sets the list of post processors to apply at the end of drawing a frame (such as [[ColorBlindCorrector]])
   */
  public postProcessors: PostProcessor[] = [];

  private _currentScene: Scene;
  private _currentScenePipeSubscription: Subscription;
  /**
   * The current [[Scene]] being drawn and updated on screen
   */
  public get currentScene(): Scene {
    return this._currentScene;
  }

  /**
   * The default [[Scene]] of the game, use [[Engine.goToScene]] to transition to different scenes.
   */
  public rootScene: Scene;

  /**
   * Contains all the scenes currently registered with Excalibur
   */
  public scenes: { [key: string]: Scene } = {};

  private _animations: AnimationNode[] = [];

  /**
   * Indicates whether the engine is set to fullscreen or not
   */
  public get isFullscreen(): boolean {
    return this.screen.isFullScreen;
  }

  /**
   * Indicates the current [[DisplayMode]] of the engine.
   */
  public get displayMode(): DisplayMode {
    return this.screen.displayMode;
  }

  private _suppressPlayButton: boolean = false;
  /**
   * Returns the calculated pixel ration for use in rendering
   */
  public get pixelRatio(): number {
    return this.screen.pixelRatio;
  }

  /**
   * Indicates the current position of the engine. Valid only when DisplayMode is DisplayMode.Position
   */
  public position: string | AbsolutePosition;
  /**
   * Indicates whether audio should be paused when the game is no longer visible.
   */
  public pauseAudioWhenHidden: boolean = true;

  /**
   * Indicates whether the engine should draw with debug information
   */
  private _isDebug: boolean = false;
  public get isDebug(): boolean {
    return this._isDebug;
  }
  public debugColor: Color = new Color(255, 255, 255);
  /**
   * Sets the background color for the engine.
   */
  public backgroundColor: Color;

  /**
   * Sets the Transparency for the engine.
   */
  public enableCanvasTransparency: boolean = true;

  /**
   * The action to take when a fatal exception is thrown
   */
  public onFatalException = (e: any) => {
    Logger.getInstance().fatal(e);
  };

  /**
   * The mouse wheel scroll prevention mode
   */
  public pageScrollPreventionMode: ScrollPreventionMode;

  private _logger: Logger;

  // this is a reference to the current requestAnimationFrame return value
  private _requestId: number;

  // this determines whether excalibur is compatible with your browser
  private _compatible: boolean;

  private _timescale: number = 1.0;

  // loading
  private _loader: CanLoad;
  private _isLoading: boolean = false;

  private _isInitialized: boolean = false;

  public on(eventName: Events.initialize, handler: (event: Events.InitializeEvent<Engine>) => void): void;
  public on(eventName: Events.visible, handler: (event: VisibleEvent) => void): void;
  public on(eventName: Events.hidden, handler: (event: HiddenEvent) => void): void;
  public on(eventName: Events.start, handler: (event: GameStartEvent) => void): void;
  public on(eventName: Events.stop, handler: (event: GameStopEvent) => void): void;
  public on(eventName: Events.preupdate, handler: (event: PreUpdateEvent<Engine>) => void): void;
  public on(eventName: Events.postupdate, handler: (event: PostUpdateEvent<Engine>) => void): void;
  public on(eventName: Events.preframe, handler: (event: PreFrameEvent) => void): void;
  public on(eventName: Events.postframe, handler: (event: PostFrameEvent) => void): void;
  public on(eventName: Events.predraw, handler: (event: PreDrawEvent) => void): void;
  public on(eventName: Events.postdraw, handler: (event: PostDrawEvent) => void): void;
  public on(eventName: string, handler: (event: GameEvent<any>) => void): void;
  // @obsolete({message: 'Engine.on(...) will be removed in excalibur v0.26.0', alternateMethod: 'Use Engine.events.on(...)'})
  public on(eventName: string, handler: (event: any) => void): void {
    super.on(eventName, handler);
    this.events.on(eventName, handler);
  }

  public once(eventName: Events.initialize, handler: (event: Events.InitializeEvent<Engine>) => void): void;
  public once(eventName: Events.visible, handler: (event: VisibleEvent) => void): void;
  public once(eventName: Events.hidden, handler: (event: HiddenEvent) => void): void;
  public once(eventName: Events.start, handler: (event: GameStartEvent) => void): void;
  public once(eventName: Events.stop, handler: (event: GameStopEvent) => void): void;
  public once(eventName: Events.preupdate, handler: (event: PreUpdateEvent<Engine>) => void): void;
  public once(eventName: Events.postupdate, handler: (event: PostUpdateEvent<Engine>) => void): void;
  public once(eventName: Events.preframe, handler: (event: PreFrameEvent) => void): void;
  public once(eventName: Events.postframe, handler: (event: PostFrameEvent) => void): void;
  public once(eventName: Events.predraw, handler: (event: PreDrawEvent) => void): void;
  public once(eventName: Events.postdraw, handler: (event: PostDrawEvent) => void): void;
  public once(eventName: string, handler: (event: GameEvent<any>) => void): void;
  // @obsolete({message: 'Engine.once(...) will be removed in excalibur v0.26.0', alternateMethod: 'Use Engine.events.once(...)'})
  public once(eventName: string, handler: (event: any) => void): void {
    super.once(eventName, handler);
    this.events.once(eventName, handler);
  }

  public off(eventName: Events.initialize, handler?: (event: Events.InitializeEvent<Engine>) => void): void;
  public off(eventName: Events.visible, handler?: (event: VisibleEvent) => void): void;
  public off(eventName: Events.hidden, handler?: (event: HiddenEvent) => void): void;
  public off(eventName: Events.start, handler?: (event: GameStartEvent) => void): void;
  public off(eventName: Events.stop, handler?: (event: GameStopEvent) => void): void;
  public off(eventName: Events.preupdate, handler?: (event: PreUpdateEvent<Engine>) => void): void;
  public off(eventName: Events.postupdate, handler?: (event: PostUpdateEvent<Engine>) => void): void;
  public off(eventName: Events.preframe, handler?: (event: PreFrameEvent) => void): void;
  public off(eventName: Events.postframe, handler?: (event: PostFrameEvent) => void): void;
  public off(eventName: Events.predraw, handler?: (event: PreDrawEvent) => void): void;
  public off(eventName: Events.postdraw, handler?: (event: PostDrawEvent) => void): void;
  public off(eventName: string, handler?: (event: GameEvent<any>) => void): void;
  // @obsolete({message: 'Engine.off(...) will be removed in excalibur v0.26.0', alternateMethod: 'Use Engine.events.off(...)'})
  public off(eventName: string, handler?: (event: any) => void): void {
    super.off(eventName, handler);
    this.events.off(eventName, handler);
  }

  /**
   * Default [[EngineOptions]]
   */
  private static _DEFAULT_ENGINE_OPTIONS: EngineOptions = {
    width: 0,
    height: 0,
    enableCanvasTransparency: true,
    canvasElementId: '',
    canvasElement: undefined,
    pointerScope: Input.PointerScope.Document,
    suppressConsoleBootMessage: null,
    suppressMinimumBrowserFeatureDetection: null,
    suppressHiDPIScaling: null,
    suppressPlayButton: null,
    scrollPreventionMode: ScrollPreventionMode.Canvas,
    backgroundColor: Color.fromHex('#2185d0') // Excalibur blue
  };

  /**
   * Creates a new game using the given [[EngineOptions]]. By default, if no options are provided,
   * the game will be rendered full screen (taking up all available browser window space).
   * You can customize the game rendering through [[EngineOptions]].
   *
   * Example:
   *
   * ```js
   * var game = new ex.Engine({
   *   width: 0, // the width of the canvas
   *   height: 0, // the height of the canvas
   *   enableCanvasTransparency: true, // the transparencySection of the canvas
   *   canvasElementId: '', // the DOM canvas element ID, if you are providing your own
   *   displayMode: ex.DisplayMode.FullScreen, // the display mode
   *   pointerScope: ex.Input.PointerScope.Document, // the scope of capturing pointer (mouse/touch) events
   *   backgroundColor: ex.Color.fromHex('#2185d0') // background color of the engine
   * });
   *
   * // call game.start, which is a Promise
   * game.start().then(function () {
   *   // ready, set, go!
   * });
   * ```
   */
  constructor(options?: EngineOptions) {
    super();

    options = { ...Engine._DEFAULT_ENGINE_OPTIONS, ...options };

    Flags.freeze();

    // Initialize browser events facade
    this.browser = new BrowserEvents(window, document);

    // Check compatibility
    const detector = new Detector();
    if (!options.suppressMinimumBrowserFeatureDetection && !(this._compatible = detector.test())) {
      const message = document.createElement('div');
      message.innerText = 'Sorry, your browser does not support all the features needed for Excalibur';
      document.body.appendChild(message);

      detector.failedTests.forEach(function (test) {
        const testMessage = document.createElement('div');
        testMessage.innerText = 'Browser feature missing ' + test;
        document.body.appendChild(testMessage);
      });

      if (options.canvasElementId) {
        const canvas = document.getElementById(options.canvasElementId);
        if (canvas) {
          canvas.parentElement.removeChild(canvas);
        }
      }

      return;
    } else {
      this._compatible = true;
    }

    // Use native console API for color fun
    // eslint-disable-next-line no-console
    if (console.log && !options.suppressConsoleBootMessage) {
      // eslint-disable-next-line no-console
      console.log(
        `%cPowered by Excalibur.js (v${EX_VERSION})`,
        'background: #176BAA; color: white; border-radius: 5px; padding: 15px; font-size: 1.5em; line-height: 80px;'
      );
      // eslint-disable-next-line no-console
      console.log('\n\
      /| ________________\n\
O|===|* >________________>\n\
      \\|');
      // eslint-disable-next-line no-console
      console.log('Visit', 'http://excaliburjs.com', 'for more information');
    }

    // Suppress play button
    if (options.suppressPlayButton) {
      this._suppressPlayButton = true;
    }

    this._logger = Logger.getInstance();

    // If debug is enabled, let's log browser features to the console.
    if (this._logger.defaultLevel === LogLevel.Debug) {
      detector.logBrowserFeatures();
    }

    this._logger.debug('Building engine...');

    this.canvasElementId = options.canvasElementId;

    if (options.canvasElementId) {
      this._logger.debug('Using Canvas element specified: ' + options.canvasElementId);
      this.canvas = <HTMLCanvasElement>document.getElementById(options.canvasElementId);
    } else if (options.canvasElement) {
      this._logger.debug('Using Canvas element specified:', options.canvasElement);
      this.canvas = options.canvasElement;
    } else {
      this._logger.debug('Using generated canvas element');
      this.canvas = <HTMLCanvasElement>document.createElement('canvas');
    }

    let displayMode = options.displayMode ?? DisplayMode.Fixed;
    if ((options.width && options.height) || options.viewport) {
      if (options.displayMode === undefined) {
        displayMode = DisplayMode.Fixed;
      }
      this._logger.debug('Engine viewport is size ' + options.width + ' x ' + options.height);
    } else if (!options.displayMode) {
      this._logger.debug('Engine viewport is fullscreen');
      displayMode = DisplayMode.FullScreen;
    }

    // eslint-disable-next-line
    this.ctx = this.canvas.getContext('2d', { alpha: this.enableCanvasTransparency });

    this.screen = new Screen({
      canvas: this.canvas,
      context: this.ctx,
      antialiasing: options.antialiasing ?? true,
      browser: this.browser,
      viewport: options.viewport ?? { width: options.width, height: options.height },
      resolution: options.resolution,
      displayMode,
      position: options.position,
      pixelRatio: options.suppressHiDPIScaling ? 1 : null
    });

    this.screen.applyResolutionAndViewport();

    if (options.backgroundColor) {
      this.backgroundColor = options.backgroundColor.clone();
    }

    this.enableCanvasTransparency = options.enableCanvasTransparency;

    this._loader = new Loader();
    this.debug = new Debug(this);

    this._initialize(options);

    this.rootScene = this._currentScene = new Scene(this);

    this.addScene('root', this.rootScene);
    this.goToScene('root');
  }

  /**
   * Returns a BoundingBox of the top left corner of the screen
   * and the bottom right corner of the screen.
   */
  public getWorldBounds() {
    return this.screen.getWorldBounds();
  }

  /**
   * Gets the current engine timescale factor (default is 1.0 which is 1:1 time)
   */
  public get timescale() {
    return this._timescale;
  }

  /**
   * Sets the current engine timescale factor. Useful for creating slow-motion effects or fast-forward effects
   * when using time-based movement.
   */
  public set timescale(value: number) {
    if (value <= 0) {
      Logger.getInstance().error('Cannot set engine.timescale to a value of 0 or less than 0.');
      return;
    }

    this._timescale = value;
  }

  /**
   * Plays a sprite animation on the screen at the specified `x` and `y`
   * (in game coordinates, not screen pixels). These animations play
   * independent of actors, and will be cleaned up internally as soon
   * as they are complete. Note animations that loop will never be
   * cleaned up.
   *
   * @param animation  Animation to play
   * @param x          x game coordinate to play the animation
   * @param y          y game coordinate to play the animation
   * @deprecated
   */
  @obsolete({message: 'Will be removed in excalibur v0.26.0'})
  public playAnimation(animation: Animation, x: number, y: number) {
    this._animations.push(new AnimationNode(animation, x, y));
  }

  /**
   * Adds a [[TileMap]] to the [[currentScene]], once this is done the TileMap
   * will be drawn and updated.
   */
  public addTileMap(tileMap: TileMap) {
    this.currentScene.addTileMap(tileMap);
  }

  /**
   * Removes a [[TileMap]] from the [[currentScene]], it will no longer be drawn or updated.
   */
  public removeTileMap(tileMap: TileMap) {
    this.currentScene.removeTileMap(tileMap);
  }

  /**
   * Adds a [[Timer]] to the [[currentScene]].
   * @param timer  The timer to add to the [[currentScene]].
   */
  public addTimer(timer: Timer): Timer {
    return this.currentScene.addTimer(timer);
  }

  /**
   * Removes a [[Timer]] from the [[currentScene]].
   * @param timer  The timer to remove to the [[currentScene]].
   */
  public removeTimer(timer: Timer): Timer {
    return this.currentScene.removeTimer(timer);
  }

  /**
   * Adds a [[Scene]] to the engine, think of scenes in Excalibur as you
   * would levels or menus.
   *
   * @param key  The name of the scene, must be unique
   * @param scene The scene to add to the engine
   */
  public addScene(key: string, scene: Scene) {
    if (this.scenes[key]) {
      this._logger.warn('Scene', key, 'already exists overwriting');
    }
    this.scenes[key] = scene;
  }

  /**
   * Removes a [[Scene]] instance from the engine
   * @param scene  The scene to remove
   */
  public removeScene(scene: Scene): void;
  /**
   * Removes a scene from the engine by key
   * @param key  The scene key to remove
   */
  public removeScene(key: string): void;
  /**
   * @internal
   */
  public removeScene(entity: any): void {
    if (entity instanceof Scene) {
      // remove scene
      for (const key in this.scenes) {
        if (this.scenes.hasOwnProperty(key)) {
          if (this.scenes[key] === entity) {
            delete this.scenes[key];
          }
        }
      }
    }

    if (typeof entity === 'string') {
      // remove scene
      delete this.scenes[entity];
    }
  }

  /**
   * Adds a [[Scene]] to the engine, think of scenes in Excalibur as you
   * would levels or menus.
   * @param sceneKey  The key of the scene, must be unique
   * @param scene     The scene to add to the engine
   */
  public add(sceneKey: string, scene: Scene): void;
  /**
   * Adds a [[Timer]] to the [[currentScene]].
   * @param timer  The timer to add to the [[currentScene]].
   */
  public add(timer: Timer): void;
  /**
   * Adds a [[TileMap]] to the [[currentScene]], once this is done the TileMap
   * will be drawn and updated.
   */
  public add(tileMap: TileMap): void;
  /**
   * Adds an actor to the [[currentScene]] of the game. This is synonymous
   * to calling `engine.currentScene.add(actor)`.
   *
   * Actors can only be drawn if they are a member of a scene, and only
   * the [[currentScene]] may be drawn or updated.
   *
   * @param actor  The actor to add to the [[currentScene]]
   */
  public add(actor: Actor): void;

  /**
   * Adds a [[ScreenElement]] to the [[currentScene]] of the game,
   * ScreenElements do not participate in collisions, instead the
   * remain in the same place on the screen.
   * @param screenElement  The ScreenElement to add to the [[currentScene]]
   */
  public add(screenElement: ScreenElement): void;
  public add(entity: any): void {
    if (arguments.length === 2) {
      this.addScene(<string>arguments[0], <Scene>arguments[1]);
    }
    this.currentScene.add(entity);
  }

  /**
   * Removes a scene instance from the engine
   * @param scene  The scene to remove
   */
  public remove(scene: Scene): void;
  /**
   * Removes a scene from the engine by key
   * @param sceneKey  The scene to remove
   */
  public remove(sceneKey: string): void;
  /**
   * Removes a [[Timer]] from the [[currentScene]].
   * @param timer  The timer to remove to the [[currentScene]].
   */
  public remove(timer: Timer): void;
  /**
   * Removes a [[TileMap]] from the [[currentScene]], it will no longer be drawn or updated.
   */
  public remove(tileMap: TileMap): void;
  /**
   * Removes an actor from the [[currentScene]] of the game. This is synonymous
   * to calling `engine.currentScene.removeChild(actor)`.
   * Actors that are removed from a scene will no longer be drawn or updated.
   *
   * @param actor  The actor to remove from the [[currentScene]].
   */
  public remove(actor: Actor): void;
  /**
   * Removes a [[ScreenElement]] to the scene, it will no longer be drawn or updated
   * @param screenElement  The ScreenElement to remove from the [[currentScene]]
   */
  public remove(screenElement: ScreenElement): void;
  public remove(entity: any): void {
    if (entity instanceof Actor) {
      this.currentScene.remove(entity);
    }

    if (entity instanceof Scene) {
      this.removeScene(entity);
    }

    if (typeof entity === 'string') {
      this.removeScene(entity);
    }
  }

  /**
   * Changes the currently updating and drawing scene to a different,
   * named scene. Calls the [[Scene]] lifecycle events.
   * @param key  The key of the scene to transition to.
   */
  public goToScene(key: string) {
    if (this.scenes[key]) {
      const oldScene = this.currentScene;
      const newScene = this.scenes[key];

      this._logger.debug('Going to scene:', key);

      // only deactivate when initialized
      if (this.currentScene.isInitialized) {
        this.currentScene._deactivate.call(this.currentScene, [oldScene, newScene]);
        this.currentScene.events.emit('deactivate', new DeactivateEvent(newScene, this.currentScene));
        this._currentScenePipeSubscription.close();
      }

      // set current scene to new one
      this._currentScene = newScene;
      this.screen.setCurrentCamera(newScene.camera);

      // initialize the current scene if has not been already
      this.currentScene._initialize(this);

      this.currentScene._activate.call(this.currentScene, [oldScene, newScene]);
      this.currentScene.events.emit('activate', new ActivateEvent(oldScene, this.currentScene));
      this._currentScenePipeSubscription = this.currentScene.events.pipe(this.events);
    } else {
      this._logger.error('Scene', key, 'does not exist!');
    }
  }

  /**
   * Transforms the current x, y from screen coordinates to world coordinates
   * @param point  Screen coordinate to convert
   */
  public screenToWorldCoordinates(point: Vector): Vector {
    return this.screen.screenToWorldCoordinates(point);
  }

  /**
   * Transforms a world coordinate, to a screen coordinate
   * @param point  World coordinate to convert
   */
  public worldToScreenCoordinates(point: Vector): Vector {
    return this.screen.worldToScreenCoordinates(point);
  }

  /**
   * Initializes the internal canvas, rendering context, display mode, and native event listeners
   */
  private _initialize(options?: EngineOptions) {
    this.pageScrollPreventionMode = options.scrollPreventionMode;

    // initialize inputs
    this.input = {
      keyboard: new Input.Keyboard(),
      pointers: new Input.Pointers(this),
      gamepads: new Input.Gamepads()
    };
    this.input.keyboard.init();
    this.input.pointers.init(options && options.pointerScope === Input.PointerScope.Document ? document : this.canvas);
    this.input.gamepads.init();

    // Issue #385 make use of the visibility api
    // https://developer.mozilla.org/en-US/docs/Web/Guide/User_experience/Using_the_Page_Visibility_API

    let hidden: keyof HTMLDocument, visibilityChange: string;
    if (typeof document.hidden !== 'undefined') {
      // Opera 12.10 and Firefox 18 and later support
      hidden = 'hidden';
      visibilityChange = 'visibilitychange';
    } else if ('msHidden' in document) {
      hidden = <keyof HTMLDocument>'msHidden';
      visibilityChange = 'msvisibilitychange';
    } else if ('webkitHidden' in document) {
      hidden = <keyof HTMLDocument>'webkitHidden';
      visibilityChange = 'webkitvisibilitychange';
    }

    this.browser.document.on(visibilityChange, () => {
      if (document[hidden]) {
        this.eventDispatcher.emit('hidden', new HiddenEvent(this));
        this.events.emit('hidden', new HiddenEvent(this));
        this._logger.debug('Window hidden');
      } else {
        this.eventDispatcher.emit('visible', new VisibleEvent(this));
        this.events.emit('visible', new VisibleEvent(this));
        this._logger.debug('Window visible');
      }
    });

    if (!this.canvasElementId && !options.canvasElement) {
      document.body.appendChild(this.canvas);
    }
  }

  public onInitialize(_engine: Engine) {
    // Override me
  }

  /**
   * If supported by the browser, this will set the antialiasing flag on the
   * canvas. Set this to `false` if you want a 'jagged' pixel art look to your
   * image resources.
   * @param isSmooth  Set smoothing to true or false
   */
  public setAntialiasing(isSmooth: boolean) {
    this.screen.antialiasing = isSmooth;
  }

  /**
   * Return the current smoothing status of the canvas
   */
  public getAntialiasing(): boolean {
    return this.screen.antialiasing;
  }

  /**
   * Gets whether the actor is Initialized
   */
  public get isInitialized(): boolean {
    return this._isInitialized;
  }

  private _overrideInitialize(engine: Engine) {
    if (!this.isInitialized) {
      this.onInitialize(engine);
      super.emit('initialize', new InitializeEvent(engine, this));
      this.events.emit('initialize', new InitializeEvent(engine, this));
      this._isInitialized = true;
    }
  }

  /**
   * Updates the entire state of the game
   * @param delta  Number of milliseconds elapsed since the last update.
   */
  private _update(delta: number) {
    if (this._isLoading) {
      // suspend updates until loading is finished
      this._loader.update(this, delta);
      // Update input listeners
      this.input.keyboard.update();
      this.input.pointers.update();
      this.input.gamepads.update();
      return;
    }
    this._overrideInitialize(this);
    // Publish preupdate events
    this._preupdate(delta);

    // process engine level events
    this.currentScene.update(this, delta);

    // update animations
    // TODO remove
    this._animations = this._animations.filter(function (a) {
      return !a.animation.isDone();
    });

    // Update input listeners
    this.input.keyboard.update();
    this.input.pointers.update();
    this.input.gamepads.update();

    // Publish update event
    this._postupdate(delta);
  }

  /**
   * @internal
   */
  public _preupdate(delta: number) {
    this.emit('preupdate', new PreUpdateEvent(this, delta, this));
    this.events.emit('preupdate', new PreUpdateEvent(this, delta, this));
    this.onPreUpdate(this, delta);
  }

  public onPreUpdate(_engine: Engine, _delta: number) {
    // Override me
  }

  /**
   * @internal
   */
  public _postupdate(delta: number) {
    this.emit('postupdate', new PostUpdateEvent(this, delta, this));
    this.events.emit('postupdate', new PostUpdateEvent(this, delta, this));
    this.onPostUpdate(this, delta);
  }

  public onPostUpdate(_engine: Engine, _delta: number) {
    // Override me
  }

  /**
   * Draws the entire game
   * @param delta  Number of milliseconds elapsed since the last draw.
   */
  private _draw(delta: number) {
    const ctx = this.ctx;
    this._predraw(ctx, delta);

    if (this._isLoading) {
      this._loader.draw(ctx, delta);
      // Drawing nothing else while loading
      return;
    }

    ctx.clearRect(0, 0, this.canvasWidth, this.canvasHeight);
    ctx.fillStyle = this.backgroundColor.toString();
    ctx.fillRect(0, 0, this.canvasWidth, this.canvasHeight);

    this.currentScene.draw(this.ctx, delta);

    // todo needs to be a better way of doing this
    let a = 0;
    const len = this._animations.length;
    for (a; a < len; a++) {
      this._animations[a].animation.draw(ctx, this._animations[a].x, this._animations[a].y);
    }

    // Draw debug information
    if (this.isDebug) {
      this.ctx.font = 'Consolas';
      this.ctx.fillStyle = this.debugColor.toString();
      const keys = this.input.keyboard.getKeys();
      for (let j = 0; j < keys.length; j++) {
        this.ctx.fillText(keys[j].toString() + ' : ' + (Input.Keys[keys[j]] ? Input.Keys[keys[j]] : 'Not Mapped'), 100, 10 * j + 10);
      }

      this.ctx.fillText('FPS:' + this.stats.currFrame.fps.toFixed(2).toString(), 10, 10);
    }

    // Post processing
    for (let i = 0; i < this.postProcessors.length; i++) {
      this.postProcessors[i].process(this.ctx.getImageData(0, 0, this.canvasWidth, this.canvasHeight), this.ctx);
    }

    this._postdraw(ctx, delta);
  }

  /**
   * @internal
   */
  public _predraw(_ctx: CanvasRenderingContext2D, delta: number) {
    this.emit('predraw', new PreDrawEvent(_ctx, delta, this));
    this.events.emit('predraw', new PreDrawEvent(_ctx, delta, this));
    this.onPreDraw(_ctx, delta);
  }

  public onPreDraw(_ctx: CanvasRenderingContext2D, _delta: number) {
    // Override me
  }

  /**
   * @internal
   */
  public _postdraw(_ctx: CanvasRenderingContext2D, delta: number) {
    this.emit('postdraw', new PostDrawEvent(_ctx, delta, this));
    this.events.emit('postdraw', new PostDrawEvent(_ctx, delta, this));
    this.onPostDraw(_ctx, delta);
  }

  public onPostDraw(_ctx: CanvasRenderingContext2D, _delta: number) {
    // Override me
  }

  /**
   * Enable or disable Excalibur debugging functionality.
   * @param toggle a value that debug drawing will be changed to
   */
  public showDebug(toggle: boolean): void {
    this._isDebug = toggle;
  }

  /**
   * Toggle Excalibur debugging functionality.
   */
  public toggleDebug(): boolean {
    this._isDebug = !this._isDebug;
    return this._isDebug;
  }

  /**
   * Starts the internal game loop for Excalibur after loading
   * any provided assets.
   * @param loader  Optional [[Loader]] to use to load resources. The default loader is [[Loader]], override to provide your own
   * custom loader.
   */
  public start(loader?: CanLoad): Promise<any> {
    if (!this._compatible) {
      const promise = new Promise();
      return promise.reject('Excalibur is incompatible with your browser');
    }
    // Changing resolution invalidates context state, so we need to capture it before applying
    this.screen.pushResolutionAndViewport();
    this.screen.resolution = this.screen.viewport;
    this.screen.applyResolutionAndViewport();

    let loadingComplete: Promise<any>;
    if (loader) {
      this._loader = loader;
      this._loader.suppressPlayButton = this._suppressPlayButton || this._loader.suppressPlayButton;
      this._loader.wireEngine(this);
      loadingComplete = this.load(this._loader);
    } else {
      loadingComplete = Promise.resolve();
    }

    loadingComplete.then(() => {
      this.screen.popResolutionAndViewport();
      this.screen.applyResolutionAndViewport();
      this.emit('start', new GameStartEvent(this));
      this.events.emit('start', new GameStartEvent(this));
    });

    if (!this._hasStarted) {
      this._hasStarted = true;
      this._logger.debug('Starting game...');
      this.browser.resume();
      Engine.createMainLoop(this, window.requestAnimationFrame, Date.now)();

      this._logger.debug('Game started');
    } else {
      // Game already started;
    }
    return loadingComplete;
  }

  public static createMainLoop(game: Engine, raf: (func: Function) => number, nowFn: () => number) {
    let lastTime = nowFn();

    return function mainloop() {
      if (!game._hasStarted) {
        return;
      }
      try {
        game._requestId = raf(mainloop);
        game.emit('preframe', new PreFrameEvent(game, game.stats.prevFrame));
        game.events.emit('preframe', new PreFrameEvent(game, game.stats.prevFrame));

        // Get the time to calculate time-elapsed
        const now = nowFn();
        let elapsed = Math.floor(now - lastTime) || 1;
        // Resolves issue #138 if the game has been paused, or blurred for
        // more than a 200 milliseconds, reset elapsed time to 1. This improves reliability
        // and provides more expected behavior when the engine comes back
        // into focus
        if (elapsed > 200) {
          elapsed = 1;
        }
        const delta = elapsed * game.timescale;

        // reset frame stats (reuse existing instances)
        const frameId = game.stats.prevFrame.id + 1;
        game.stats.currFrame.reset();
        game.stats.currFrame.id = frameId;
        game.stats.currFrame.delta = delta;
        game.stats.currFrame.fps = 1.0 / (delta / 1000);

        const beforeUpdate = nowFn();
        game._update(delta);
        const afterUpdate = nowFn();
        game._draw(delta);
        const afterDraw = nowFn();

        game.stats.currFrame.duration.update = afterUpdate - beforeUpdate;
        game.stats.currFrame.duration.draw = afterDraw - afterUpdate;

        lastTime = now;

        game.emit('postframe', new PostFrameEvent(game, game.stats.currFrame));
        game.events.emit('postframe', new PostFrameEvent(game, game.stats.currFrame));
        game.stats.prevFrame.reset(game.stats.currFrame);
      } catch (e) {
        window.cancelAnimationFrame(game._requestId);
        game.stop();
        game.onFatalException(e);
      }
    };
  }

  /**
   * Stops Excalibur's main loop, useful for pausing the game.
   */
  public stop() {
    if (this._hasStarted) {
      this.emit('stop', new GameStopEvent(this));
      this.events.emit('stop', new GameStopEvent(this));
      this.browser.pause();
      this._hasStarted = false;
      this._logger.debug('Game stopped');
    }
  }

  /**
   * Returns the Engine's Running status, Useful for checking whether engine is running or paused.
   */
  public isPaused(): boolean {
    return !this._hasStarted;
  }

  /**
   * Takes a screen shot of the current viewport and returns it as an
   * HTML Image Element.
   */
  public screenshot(): HTMLImageElement {
    const result = new Image();
    const raw = this.canvas.toDataURL('image/png');
    result.src = raw;
    return result;
  }

  /**
   * Another option available to you to load resources into the game.
   * Immediately after calling this the game will pause and the loading screen
   * will appear.
   * @param loader  Some [[Loadable]] such as a [[Loader]] collection, [[Sound]], or [[Texture]].
   */
  public load(loader: Loadable): Promise<any> {
    const complete = new Promise<any>();

    this._isLoading = true;

    loader.load().then(() => {
      if (this._suppressPlayButton) {
        setTimeout(() => {
          this._isLoading = false;
          complete.resolve();
          // Delay is to give the logo a chance to show, otherwise don't delay
        }, 500);
      } else {
        this._isLoading = false;
        complete.resolve();
      }
    });

    return complete;
  }
}

/**
 * @internal
 * @deprecated
 */
@obsolete({message: 'Will be removed in excalibur v0.26.0'})
class AnimationNode {
  constructor(public animation: Animation, public x: number, public y: number) {}
}<|MERGE_RESOLUTION|>--- conflicted
+++ resolved
@@ -40,11 +40,8 @@
 import * as Input from './Input/Index';
 import * as Events from './Events';
 import { BrowserEvents } from './Util/Browser';
-<<<<<<< HEAD
 import { Emitter, Subscription } from './EventEmitter';
-=======
 import { obsolete } from './Util/Decorators';
->>>>>>> 04c41af2
 
 /**
  * Enum representing the different mousewheel event bubble prevention
