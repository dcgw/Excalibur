import { Texture } from './Resources/Texture';
import {
  InitializeEvent,
  KillEvent,
  PreUpdateEvent,
  PostUpdateEvent,
  PreDrawEvent,
  PostDrawEvent,
  PreDebugDrawEvent,
  PostDebugDrawEvent,
  PostCollisionEvent,
  PreCollisionEvent,
  CollisionStartEvent,
  CollisionEndEvent,
  PostKillEvent,
  PreKillEvent,
  GameEvent,
  ExitTriggerEvent,
  EnterTriggerEvent,
  EnterViewPortEvent,
  ExitViewPortEvent
} from './Events';
import {
  PointerEvent,
  WheelEvent,
  PointerDragEvent,
  PointerEventName,
  PointerUpEvent,
  PointerDownEvent,
  PointerEnterEvent,
  PointerLeaveEvent,
  PointerMoveEvent,
  PointerCancelEvent
} from './Input/PointerEvents';
import { Engine } from './Engine';
import { Color } from './Drawing/Color';
import { Sprite } from './Drawing/Sprite';
import { Animation } from './Drawing/Animation';
import { Trait } from './Interfaces/Trait';
import { Drawable } from './Interfaces/Drawable';
import { CanInitialize, CanUpdate, CanDraw, CanBeKilled } from './Interfaces/LifecycleEvents';
import { Scene } from './Scene';
import { Logger } from './Util/Log';
import { ActionContext } from './Actions/ActionContext';
import { ActionQueue } from './Actions/Action';
import { Vector } from './Algebra';
import { Body } from './Collision/Body';
import { Eventable } from './Interfaces/Evented';
import { Actionable } from './Actions/Actionable';
import { Configurable } from './Configurable';
import * as Traits from './Traits/Index';
import * as Util from './Util/Util';
import * as Events from './Events';
import { PointerEvents } from './Interfaces/PointerEventHandlers';
import { CollisionType } from './Collision/CollisionType';
import { obsolete } from './Util/Decorators';
import { Collider } from './Collision/Collider';
import { Shape } from './Collision/Shape';

<<<<<<< HEAD
import { Entity, EntityEvents } from './EntityComponentSystem/Entity';
import { Emitter } from './EventEmitter';
=======
import { Entity } from './EntityComponentSystem/Entity';
import { CanvasDrawComponent } from './Drawing/CanvasDrawComponent';
import { TransformComponent } from './EntityComponentSystem/Components/TransformComponent';
>>>>>>> 04c41af2

/**
 * Type guard for checking if something is an Actor
 * @param x
 */
export function isActor(x: any): x is Actor {
  return x instanceof Actor;
}

export interface ActorArgs extends Partial<ActorImpl> {
  x?: number;
  y?: number;
  width?: number;
  height?: number;
  pos?: Vector;
  vel?: Vector;
  acc?: Vector;
  rotation?: number;
  rx?: number;
  z?: number;
  color?: Color;
  visible?: boolean;
  body?: Body;
  collisionType?: CollisionType;
}

export interface ActorDefaults {
  anchor: Vector;
}

/**
 * Built in events supported by all entities
 */
export type ActorEvents = EntityEvents<any> & {
  collisionstart: CollisionStartEvent;
  collisionend: CollisionEndEvent;
  precollision: PreCollisionEvent;
  postcollision: PostCollisionEvent;
  kill: KillEvent;
  prekill: PreKillEvent;
  postkill: PostKillEvent;
  predraw: PreDrawEvent;
  postdraw: PostDrawEvent;
  predebugdraw: PreDebugDrawEvent;
  postdebugdraw: PostDebugDrawEvent;
  pointerup: PointerUpEvent;
  pointerdown: PointerDownEvent;
  pointerenter: PointerEnterEvent;
  pointerleave: PointerLeaveEvent;
  pointermove: PointerMoveEvent;
  pointercancel: PointerCancelEvent;
  pointerwheel: WheelEvent;
  pointerdragstart: PointerDragEvent;
  pointerdragend: PointerDragEvent;
  pointerdragenter: PointerDragEvent;
  pointerdragleave: PointerDragEvent;
  pointerdragmove: PointerDragEvent;
  enterviewport: EnterViewPortEvent;
  exitviewport: ExitViewPortEvent;
};

<<<<<<< HEAD
/**
 * @hidden
 */
export class ActorImpl extends Entity implements Actionable, Eventable, PointerEvents, CanInitialize, CanUpdate, CanDraw, CanBeKilled {
=======
export class ActorImpl
  extends Entity<TransformComponent | CanvasDrawComponent>
  implements Actionable, Eventable, PointerEvents, CanInitialize, CanUpdate, CanDraw, CanBeKilled {
>>>>>>> 04c41af2
  // #region Properties

  /**
   * Indicates the next id to be set
   */
  public static defaults: ActorDefaults = {
    anchor: Vector.Half
  };

  public events: Emitter<ActorEvents>;

  /**
   * The physics body the is associated with this actor. The body is the container for all physical properties, like position, velocity,
   * acceleration, mass, inertia, etc.
   */
  public get body(): Body {
    return this._body;
  }

  public set body(body: Body) {
    this._body = body;
    this._body.actor = this;
  }

  private _body: Body;

  /**
   * Gets the position vector of the actor in pixels
   */
  public get pos(): Vector {
    return this.body.pos;
  }

  /**
   * Sets the position vector of the actor in pixels
   */
  public set pos(thePos: Vector) {
    this.body.pos.setTo(thePos.x, thePos.y);
  }

  /**
   * Gets the position vector of the actor from the last frame
   */
  public get oldPos(): Vector {
    return this.body.oldPos;
  }

  /**
   * Sets the position vector of the actor in the last frame
   */
  public set oldPos(thePos: Vector) {
    this.body.oldPos.setTo(thePos.x, thePos.y);
  }

  /**
   * Gets the velocity vector of the actor in pixels/sec
   */
  public get vel(): Vector {
    return this.body.vel;
  }

  /**
   * Sets the velocity vector of the actor in pixels/sec
   */
  public set vel(theVel: Vector) {
    this.body.vel.setTo(theVel.x, theVel.y);
  }

  /**
   * Gets the velocity vector of the actor from the last frame
   */
  public get oldVel(): Vector {
    return this.body.oldVel;
  }

  /**
   * Sets the velocity vector of the actor from the last frame
   */
  public set oldVel(theVel: Vector) {
    this.body.oldVel.setTo(theVel.x, theVel.y);
  }

  /**
   * Gets the acceleration vector of the actor in pixels/second/second. An acceleration pointing down such as (0, 100) may be
   * useful to simulate a gravitational effect.
   */
  public get acc(): Vector {
    return this.body.acc;
  }

  /**
   * Sets the acceleration vector of teh actor in pixels/second/second
   */
  public set acc(theAcc: Vector) {
    this.body.acc.setTo(theAcc.x, theAcc.y);
  }

  /**
   * Sets the acceleration of the actor from the last frame. This does not include the global acc [[Physics.acc]].
   */
  public set oldAcc(theAcc: Vector) {
    this.body.oldAcc.setTo(theAcc.x, theAcc.y);
  }

  /**
   * Gets the acceleration of the actor from the last frame. This does not include the global acc [[Physics.acc]].
   */
  public get oldAcc(): Vector {
    return this.body.oldAcc;
  }

  /**
   * Gets the rotation of the actor in radians. 1 radian = 180/PI Degrees.
   */
  public get rotation(): number {
    return this.body.rotation;
  }

  /**
   * Sets the rotation of the actor in radians. 1 radian = 180/PI Degrees.
   */
  public set rotation(theAngle: number) {
    this.body.rotation = theAngle;
  }

  /**
   * Gets the rotational velocity of the actor in radians/second
   */
  public get rx(): number {
    return this.body.rx;
  }

  /**
   * Sets the rotational velocity of the actor in radians/sec
   */
  public set rx(angularVelocity: number) {
    this.body.rx = angularVelocity;
  }

  /**
   * The anchor to apply all actor related transformations like rotation,
   * translation, and scaling. By default the anchor is in the center of
   * the actor. By default it is set to the center of the actor (.5, .5)
   *
   * An anchor of (.5, .5) will ensure that drawings are centered.
   *
   * Use `anchor.setTo` to set the anchor to a different point using
   * values between 0 and 1. For example, anchoring to the top-left would be
   * `Actor.anchor.setTo(0, 0)` and top-right would be `Actor.anchor.setTo(0, 1)`.
   */
  public anchor: Vector;

  private _height: number = 0;
  private _width: number = 0;

  /**
   * Gets the scale vector of the actor
   * @obsolete ex.Actor.scale will be removed in v0.25.0, set width and height directly in constructor
   */
  public get scale(): Vector {
    return this.body.scale;
  }

  /**
   * Sets the scale vector of the actor for
   * @obsolete ex.Actor.scale will be removed in v0.25.0, set width and height directly in constructor
   */
  public set scale(scale: Vector) {
    this.body.scale = scale;
  }

  /**
   * Gets the old scale of the actor last frame
   * @obsolete ex.Actor.scale will be removed in v0.25.0, set width and height directly in constructor
   */
  public get oldScale(): Vector {
    return this.body.oldScale;
  }

  /**
   * Sets the the old scale of the actor last frame
   * @obsolete ex.Actor.scale will be removed in v0.25.0, set width and height directly in constructor
   */
  public set oldScale(scale: Vector) {
    this.body.oldScale = scale;
  }

  /**
   * Gets the x scalar velocity of the actor in scale/second
   * @obsolete ex.Actor.sx will be removed in v0.25.0, set width and height directly in constructor
   */
  public get sx(): number {
    return this.body.sx;
  }

  /**
   * Sets the x scalar velocity of the actor in scale/second
   * @obsolete ex.Actor.sx will be removed in v0.25.0, set width and height directly in constructor
   */
  @obsolete({ message: 'ex.Actor.sx will be removed in v0.25.0', alternateMethod: 'Set width and height directly in constructor' })
  public set sx(scalePerSecondX: number) {
    this.body.sx = scalePerSecondX;
  }

  /**
   * Gets the y scalar velocity of the actor in scale/second
   * @obsolete ex.Actor.sy will be removed in v0.25.0, set width and height directly in constructor
   */
  public get sy(): number {
    return this.body.sy;
  }

  /**
   * Sets the y scale velocity of the actor in scale/second
   * @obsolete ex.Actor.sy will be removed in v0.25.0, set width and height directly in constructor
   */
  @obsolete({ message: 'ex.Actor.sy will be removed in v0.25.0', alternateMethod: 'Set width and height directly in constructor' })
  public set sy(scalePerSecondY: number) {
    this.body.sy = scalePerSecondY;
  }

  /**
   * Indicates whether the actor is physically in the viewport
   */
  public isOffScreen: boolean = false;
  /**
   * The visibility of an actor
   */
  public visible: boolean = true;
  /**
   * The opacity of an actor. Passing in a color in the [[constructor]] will use the
   * color's opacity.
   */
  public opacity: number = 1;
  public previousOpacity: number = 1;

  /**
   * Direct access to the actor's [[ActionQueue]]. Useful if you are building custom actions.
   */
  public actionQueue: ActionQueue;

  /**
   * [[ActionContext|Action context]] of the actor. Useful for scripting actor behavior.
   */
  public actions: ActionContext;

  /**
   * Convenience reference to the global logger
   */
  public logger: Logger = Logger.getInstance();

  /**
   * The scene that the actor is in
   */
  public scene: Scene = null;

  /**
   * The parent of this actor
   */
  public parent: Actor = null;

  /**
   * The children of this actor
   */
  public children: Actor[] = [];

  public frames: { [key: string]: Drawable } = {};

  /**
   * Access to the current drawing for the actor, this can be
   * an [[Animation]], [[Sprite]], or [[Polygon]].
   * Set drawings with [[setDrawing]].
   */
  public currentDrawing: Drawable = null;

  /**
   * Draggable helper
   */

  private _draggable: boolean = false;
  private _dragging: boolean = false;

  private _pointerDragStartHandler = () => {
    this._dragging = true;
  };

  private _pointerDragEndHandler = () => {
    this._dragging = false;
  };

  private _pointerDragMoveHandler = (pe: PointerEvent) => {
    if (this._dragging) {
      this.pos = pe.pointer.lastWorldPos;
    }
  };

  private _pointerDragLeaveHandler = (pe: PointerEvent) => {
    if (this._dragging) {
      this.pos = pe.pointer.lastWorldPos;
    }
  };

  public get draggable(): boolean {
    return this._draggable;
  }

  public set draggable(isDraggable: boolean) {
    if (isDraggable) {
      if (isDraggable && !this._draggable) {
        this.on('pointerdragstart', this._pointerDragStartHandler);
        this.on('pointerdragend', this._pointerDragEndHandler);
        this.on('pointerdragmove', this._pointerDragMoveHandler);
        this.on('pointerdragleave', this._pointerDragLeaveHandler);
      } else if (!isDraggable && this._draggable) {
        this.off('pointerdragstart', this._pointerDragStartHandler);
        this.off('pointerdragend', this._pointerDragEndHandler);
        this.off('pointerdragmove', this._pointerDragMoveHandler);
        this.off('pointerdragleave', this._pointerDragLeaveHandler);
      }

      this._draggable = isDraggable;
    }
  }

  /**
   * Modify the current actor update pipeline.
   */
  public traits: Trait[] = [];

  /**
   * Sets the color of the actor. A rectangle of this color will be
   * drawn if no [[Drawable]] is specified as the actors drawing.
   *
   * The default is `null` which prevents a rectangle from being drawn.
   */
  public get color(): Color {
    return this._color;
  }
  public set color(v: Color) {
    this._color = v.clone();
  }
  private _color: Color;

  /**
   * Whether or not to enable the [[CapturePointer]] trait that propagates
   * pointer events to this actor
   */
  public enableCapturePointer: boolean = false;

  /**
   * Configuration for [[CapturePointer]] trait
   */
  public capturePointer: Traits.CapturePointerConfig = {
    captureMoveEvents: false,
    captureDragEvents: false
  };

  private _isKilled: boolean = false;

  // #endregion

  /**
   * @param xOrConfig The starting x coordinate of the actor, or an option bag of [[ActorArgs]]
   * @param y         The starting y coordinate of the actor
   * @param width     The starting width of the actor
   * @param height    The starting height of the actor
   * @param color     The starting color of the actor. Leave null to draw a transparent actor. The opacity of the color will be used as the
   * initial [[opacity]].
   */
  constructor(xOrConfig?: number | ActorArgs, y?: number, width?: number, height?: number, color?: Color) {
    super();

    // initialize default options
    this._initDefaults();

    this.addComponent(new TransformComponent());
    this.addComponent(new CanvasDrawComponent((ctx, delta) => this.draw(ctx, delta)));

    let shouldInitializeBody = true;
    let collisionType = CollisionType.Passive;
    if (xOrConfig && typeof xOrConfig === 'object') {
      const config = xOrConfig;
      if (config.pos) {
        xOrConfig = config.pos ? config.pos.x : 0;
        y = config.pos ? config.pos.y : 0;
      } else {
        xOrConfig = config.x || 0;
        y = config.y || 0;
      }
      width = config.width;
      height = config.height;

      if (config.body) {
        shouldInitializeBody = false;
        this.body = config.body;
      }

      if (config.anchor) {
        this.anchor = config.anchor;
      }

      if (config.collisionType) {
        collisionType = config.collisionType;
      }
    }

    // Body and collider bounds are still determined by actor width/height
    this._width = width || 0;
    this._height = height || 0;

    // Initialize default collider to be a box
    if (shouldInitializeBody) {
      this.body = new Body({
        collider: new Collider({
          type: collisionType,
          shape: Shape.Box(this._width, this._height, this.anchor)
        })
      });
    }

    // Position uses body to store values must be initialized after body
    this.pos.x = <number>xOrConfig || 0;
    this.pos.y = y || 0;

    if (color) {
      this.color = color;
      // set default opacity of an actor to the color
      this.opacity = color.a;
    }

    // Build default pipeline
    this.traits.push(new Traits.TileMapCollisionDetection());
    this.traits.push(new Traits.OffscreenCulling());
    this.traits.push(new Traits.CapturePointer());

    // Build the action queue
    this.actionQueue = new ActionQueue(this);
    this.actions = new ActionContext(this);
  }

  /**
   * `onInitialize` is called before the first update of the actor. This method is meant to be
   * overridden. This is where initialization of child actors should take place.
   *
   * Synonymous with the event handler `.on('initialize', (evt) => {...})`
   */
  public onInitialize(_engine: Engine): void {
    // Override me
  }

  /**
   * Initializes this actor and all it's child actors, meant to be called by the Scene before first update not by users of Excalibur.
   *
   * It is not recommended that internal excalibur methods be overridden, do so at your own risk.
   *
   * @internal
   */
  public _initialize(engine: Engine) {
    super._initialize(engine);
    for (const child of this.children) {
      child._initialize(engine);
    }
  }

  private _initDefaults() {
    this.anchor = Actor.defaults.anchor.clone();
  }

  // #region Events

  private _capturePointerEvents: PointerEventName[] = [
    'pointerup',
    'pointerdown',
    'pointermove',
    'pointerenter',
    'pointerleave',
    'pointerdragstart',
    'pointerdragend',
    'pointerdragmove',
    'pointerdragenter',
    'pointerdragleave'
  ];

  private _captureMoveEvents: PointerEventName[] = [
    'pointermove',
    'pointerenter',
    'pointerleave',
    'pointerdragmove',
    'pointerdragenter',
    'pointerdragleave'
  ];

  private _captureDragEvents: PointerEventName[] = [
    'pointerdragstart',
    'pointerdragend',
    'pointerdragmove',
    'pointerdragenter',
    'pointerdragleave'
  ];

  private _checkForPointerOptIn(eventName: string) {
    if (eventName) {
      const normalized = <PointerEventName>eventName.toLowerCase();

      if (this._capturePointerEvents.indexOf(normalized) !== -1) {
        this.enableCapturePointer = true;

        if (this._captureMoveEvents.indexOf(normalized) !== -1) {
          this.capturePointer.captureMoveEvents = true;
        }

        if (this._captureDragEvents.indexOf(normalized) !== -1) {
          this.capturePointer.captureDragEvents = true;
        }
      }
    }
  }

  public on(eventName: Events.exittrigger, handler: (event: ExitTriggerEvent) => void): void;
  public on(eventName: Events.entertrigger, handler: (event: EnterTriggerEvent) => void): void;
  /**
   * The **collisionstart** event is fired when a [[Body|physics body]], usually attached to an actor,
   *  first starts colliding with another [[Body|body]], and will not fire again while in contact until
   *  the the pair separates and collides again.
   * Use cases for the **collisionstart** event may be detecting when an actor has touched a surface
   * (like landing) or if a item has been touched and needs to be picked up.
   */
  public on(eventName: Events.collisionstart, handler: (event: CollisionStartEvent) => void): void;
  /**
   * The **collisionend** event is fired when two [[Body|physics bodies]] are no longer in contact.
   * This event will not fire again until another collision and separation.
   *
   * Use cases for the **collisionend** event might be to detect when an actor has left a surface
   * (like jumping) or has left an area.
   */
  public on(eventName: Events.collisionend, handler: (event: CollisionEndEvent) => void): void;
  /**
   * The **precollision** event is fired **every frame** where a collision pair is found and two
   * bodies are intersecting.
   *
   * This event is useful for building in custom collision resolution logic in Passive-Passive or
   * Active-Passive scenarios. For example in a breakout game you may want to tweak the angle of
   * ricochet of the ball depending on which side of the paddle you hit.
   */
  public on(eventName: Events.precollision, handler: (event: PreCollisionEvent) => void): void;
  /**
   * The **postcollision** event is fired for **every frame** where collision resolution was performed.
   * Collision resolution is when two bodies influence each other and cause a response like bouncing
   * off one another. It is only possible to have *postcollision* event in Active-Active and Active-Fixed
   * type collision pairs.
   *
   * Post collision would be useful if you need to know that collision resolution is happening or need to
   * tweak the default resolution.
   */
  public on(eventName: Events.postcollision, handler: (event: PostCollisionEvent) => void): void;
  public on(eventName: Events.kill, handler: (event: KillEvent) => void): void;
  public on(eventName: Events.prekill, handler: (event: PreKillEvent) => void): void;
  public on(eventName: Events.postkill, handler: (event: PostKillEvent) => void): void;
  public on(eventName: Events.initialize, handler: (event: InitializeEvent<Actor>) => void): void;
  public on(eventName: Events.preupdate, handler: (event: PreUpdateEvent<Actor>) => void): void;
  public on(eventName: Events.postupdate, handler: (event: PostUpdateEvent<Actor>) => void): void;
  public on(eventName: Events.predraw, handler: (event: PreDrawEvent) => void): void;
  public on(eventName: Events.postdraw, handler: (event: PostDrawEvent) => void): void;
  public on(eventName: Events.predebugdraw, handler: (event: PreDebugDrawEvent) => void): void;
  public on(eventName: Events.postdebugdraw, handler: (event: PostDebugDrawEvent) => void): void;
  public on(eventName: Events.pointerup, handler: (event: PointerEvent) => void): void;
  public on(eventName: Events.pointerdown, handler: (event: PointerEvent) => void): void;
  public on(eventName: Events.pointerenter, handler: (event: PointerEvent) => void): void;
  public on(eventName: Events.pointerleave, handler: (event: PointerEvent) => void): void;
  public on(eventName: Events.pointermove, handler: (event: PointerEvent) => void): void;
  public on(eventName: Events.pointercancel, handler: (event: PointerEvent) => void): void;
  public on(eventName: Events.pointerwheel, handler: (event: WheelEvent) => void): void;
  public on(eventName: Events.pointerdragstart, handler: (event: PointerDragEvent) => void): void;
  public on(eventName: Events.pointerdragend, handler: (event: PointerDragEvent) => void): void;
  public on(eventName: Events.pointerdragenter, handler: (event: PointerDragEvent) => void): void;
  public on(eventName: Events.pointerdragleave, handler: (event: PointerDragEvent) => void): void;
  public on(eventName: Events.pointerdragmove, handler: (event: PointerDragEvent) => void): void;
  public on(eventName: Events.enterviewport, handler: (event: EnterViewPortEvent) => void): void;
  public on(eventName: Events.exitviewport, handler: (event: ExitViewPortEvent) => void): void;
  public on(eventName: string, handler: (event: GameEvent<Actor>) => void): void;
  @obsolete({ message: 'Actor.on(...) will be removed in excalibur v0.26.0', alternateMethod: 'Use Actor.events.on(...)' })
  public on(eventName: string, handler: (event: any) => void): void {
    this._checkForPointerOptIn(eventName);
    super.on(eventName, handler);
    this.events.on(eventName, handler);
  }

  public once(eventName: Events.exittrigger, handler: (event: ExitTriggerEvent) => void): void;
  public once(eventName: Events.entertrigger, handler: (event: EnterTriggerEvent) => void): void;
  /**
   * The **collisionstart** event is fired when a [[Body|physics body]], usually attached to an actor,
   *  first starts colliding with another [[Body|body]], and will not fire again while in contact until
   *  the the pair separates and collides again.
   * Use cases for the **collisionstart** event may be detecting when an actor has touch a surface
   * (like landing) or if a item has been touched and needs to be picked up.
   */
  public once(eventName: Events.collisionstart, handler: (event: CollisionStartEvent) => void): void;
  /**
   * The **collisionend** event is fired when two [[Body|physics bodies]] are no longer in contact.
   * This event will not fire again until another collision and separation.
   *
   * Use cases for the **collisionend** event might be to detect when an actor has left a surface
   * (like jumping) or has left an area.
   */
  public once(eventName: Events.collisionend, handler: (event: CollisionEndEvent) => void): void;
  /**
   * The **precollision** event is fired **every frame** where a collision pair is found and two
   * bodies are intersecting.
   *
   * This event is useful for building in custom collision resolution logic in Passive-Passive or
   * Active-Passive scenarios. For example in a breakout game you may want to tweak the angle of
   * ricochet of the ball depending on which side of the paddle you hit.
   */
  public once(eventName: Events.precollision, handler: (event: PreCollisionEvent) => void): void;
  /**
   * The **postcollision** event is fired for **every frame** where collision resolution was performed.
   * Collision resolution is when two bodies influence each other and cause a response like bouncing
   * off one another. It is only possible to have *postcollision* event in Active-Active and Active-Fixed
   * type collision pairs.
   *
   * Post collision would be useful if you need to know that collision resolution is happening or need to
   * tweak the default resolution.
   */
  public once(eventName: Events.postcollision, handler: (event: PostCollisionEvent) => void): void;
  public once(eventName: Events.kill, handler: (event: KillEvent) => void): void;
  public once(eventName: Events.postkill, handler: (event: PostKillEvent) => void): void;
  public once(eventName: Events.prekill, handler: (event: PreKillEvent) => void): void;
  public once(eventName: Events.initialize, handler: (event: InitializeEvent<Actor>) => void): void;
  public once(eventName: Events.preupdate, handler: (event: PreUpdateEvent<Actor>) => void): void;
  public once(eventName: Events.postupdate, handler: (event: PostUpdateEvent<Actor>) => void): void;
  public once(eventName: Events.predraw, handler: (event: PreDrawEvent) => void): void;
  public once(eventName: Events.postdraw, handler: (event: PostDrawEvent) => void): void;
  public once(eventName: Events.predebugdraw, handler: (event: PreDebugDrawEvent) => void): void;
  public once(eventName: Events.postdebugdraw, handler: (event: PostDebugDrawEvent) => void): void;
  public once(eventName: Events.pointerup, handler: (event: PointerEvent) => void): void;
  public once(eventName: Events.pointerdown, handler: (event: PointerEvent) => void): void;
  public once(eventName: Events.pointerenter, handler: (event: PointerEvent) => void): void;
  public once(eventName: Events.pointerleave, handler: (event: PointerEvent) => void): void;
  public once(eventName: Events.pointermove, handler: (event: PointerEvent) => void): void;
  public once(eventName: Events.pointercancel, handler: (event: PointerEvent) => void): void;
  public once(eventName: Events.pointerwheel, handler: (event: WheelEvent) => void): void;
  public once(eventName: Events.pointerdragstart, handler: (event: PointerDragEvent) => void): void;
  public once(eventName: Events.pointerdragend, handler: (event: PointerDragEvent) => void): void;
  public once(eventName: Events.pointerdragenter, handler: (event: PointerDragEvent) => void): void;
  public once(eventName: Events.pointerdragleave, handler: (event: PointerDragEvent) => void): void;
  public once(eventName: Events.pointerdragmove, handler: (event: PointerDragEvent) => void): void;
  public once(eventName: Events.enterviewport, handler: (event: EnterViewPortEvent) => void): void;
  public once(eventName: Events.exitviewport, handler: (event: ExitViewPortEvent) => void): void;
  public once(eventName: string, handler: (event: GameEvent<Actor>) => void): void;
  @obsolete({ message: 'Actor.once(...) will be removed in excalibur v0.26.0', alternateMethod: 'Use Actor.events.once(...)' })
  public once(eventName: string, handler: (event: any) => void): void {
    this._checkForPointerOptIn(eventName);
    super.once(eventName, handler);
    this.events.once(eventName, handler);
  }

  public off(eventName: Events.exittrigger, handler?: (event: ExitTriggerEvent) => void): void;
  public off(eventName: Events.entertrigger, handler?: (event: EnterTriggerEvent) => void): void;
  /**
   * The **collisionstart** event is fired when a [[Body|physics body]], usually attached to an actor,
   *  first starts colliding with another [[Body|body]], and will not fire again while in contact until
   *  the the pair separates and collides again.
   * Use cases for the **collisionstart** event may be detecting when an actor has touch a surface
   * (like landing) or if a item has been touched and needs to be picked up.
   */
  public off(eventName: Events.collisionstart, handler?: (event: CollisionStartEvent) => void): void;
  /**
   * The **collisionend** event is fired when two [[Body|physics bodies]] are no longer in contact.
   * This event will not fire again until another collision and separation.
   *
   * Use cases for the **collisionend** event might be to detect when an actor has left a surface
   * (like jumping) or has left an area.
   */
  public off(eventName: Events.collisionend, handler?: (event: CollisionEndEvent) => void): void;
  /**
   * The **precollision** event is fired **every frame** where a collision pair is found and two
   * bodies are intersecting.
   *
   * This event is useful for building in custom collision resolution logic in Passive-Passive or
   * Active-Passive scenarios. For example in a breakout game you may want to tweak the angle of
   * ricochet of the ball depending on which side of the paddle you hit.
   */
  public off(eventName: Events.precollision, handler?: (event: PreCollisionEvent) => void): void;
  /**
   * The **postcollision** event is fired for **every frame** where collision resolution was performed.
   * Collision resolution is when two bodies influence each other and cause a response like bouncing
   * off one another. It is only possible to have *postcollision* event in Active-Active and Active-Fixed
   * type collision pairs.
   *
   * Post collision would be useful if you need to know that collision resolution is happening or need to
   * tweak the default resolution.
   */
  public off(eventName: Events.postcollision, handler: (event: PostCollisionEvent) => void): void;
  public off(eventName: Events.pointerup, handler?: (event: PointerEvent) => void): void;
  public off(eventName: Events.pointerdown, handler?: (event: PointerEvent) => void): void;
  public off(eventName: Events.pointerenter, handler?: (event: PointerEvent) => void): void;
  public off(eventName: Events.pointerleave, handler?: (event: PointerEvent) => void): void;
  public off(eventName: Events.pointermove, handler?: (event: PointerEvent) => void): void;
  public off(eventName: Events.pointercancel, handler?: (event: PointerEvent) => void): void;
  public off(eventName: Events.pointerwheel, handler?: (event: WheelEvent) => void): void;
  public off(eventName: Events.pointerdragstart, handler?: (event: PointerDragEvent) => void): void;
  public off(eventName: Events.pointerdragend, handler?: (event: PointerDragEvent) => void): void;
  public off(eventName: Events.pointerdragenter, handler?: (event: PointerDragEvent) => void): void;
  public off(eventName: Events.pointerdragleave, handler?: (event: PointerDragEvent) => void): void;
  public off(eventName: Events.pointerdragmove, handler?: (event: PointerDragEvent) => void): void;
  public off(eventName: Events.prekill, handler?: (event: PreKillEvent) => void): void;
  public off(eventName: Events.postkill, handler?: (event: PostKillEvent) => void): void;
  public off(eventName: Events.initialize, handler?: (event: Events.InitializeEvent<Actor>) => void): void;
  public off(eventName: Events.postupdate, handler?: (event: Events.PostUpdateEvent<Actor>) => void): void;
  public off(eventName: Events.preupdate, handler?: (event: Events.PreUpdateEvent<Actor>) => void): void;
  public off(eventName: Events.postdraw, handler?: (event: Events.PostDrawEvent) => void): void;
  public off(eventName: Events.predraw, handler?: (event: Events.PreDrawEvent) => void): void;
  public off(eventName: Events.enterviewport, handler?: (event: EnterViewPortEvent) => void): void;
  public off(eventName: Events.exitviewport, handler?: (event: ExitViewPortEvent) => void): void;
  public off(eventName: string, handler?: (event: GameEvent<Actor>) => void): void;
  @obsolete({ message: 'Actor.off(...) will be removed in excalibur v0.26.0', alternateMethod: 'Use Actor.events.off(...)' })
  public off(eventName: string, handler?: (event: any) => void): void {
    super.off(eventName, handler);
    this.events.off(eventName, handler);
  }

  // #endregion

  /**
   * It is not recommended that internal excalibur methods be overridden, do so at your own risk.
   *
   * Internal _prekill handler for [[onPreKill]] lifecycle event
   * @internal
   */
  public _prekill(_scene: Scene) {
    // TODO remove this.emit in v0.26.0
    super.emit('prekill', new PreKillEvent(this));
    this.events.emit('prekill', new PreKillEvent(this));
    this.onPreKill(_scene);
  }

  /**
   * Safe to override onPreKill lifecycle event handler. Synonymous with `.on('prekill', (evt) =>{...})`
   *
   * `onPreKill` is called directly before an actor is killed and removed from its current [[Scene]].
   */
  public onPreKill(_scene: Scene) {
    // Override me
  }

  /**
   * It is not recommended that internal excalibur methods be overridden, do so at your own risk.
   *
   * Internal _prekill handler for [[onPostKill]] lifecycle event
   * @internal
   */
  public _postkill(_scene: Scene) {
    // TODO remove this.emit in v0.26.0
    super.emit('postkill', new PostKillEvent(this));
    this.events.emit('postkill', new PostKillEvent(this));
    this.onPostKill(_scene);
  }

  /**
   * Safe to override onPostKill lifecycle event handler. Synonymous with `.on('postkill', (evt) => {...})`
   *
   * `onPostKill` is called directly after an actor is killed and remove from its current [[Scene]].
   */
  public onPostKill(_scene: Scene) {
    // Override me
  }

  /**
   * If the current actor is a member of the scene, this will remove
   * it from the scene graph. It will no longer be drawn or updated.
   */
  public kill() {
    // TODO should kill be moved to entities?
    if (this.scene) {
      this._prekill(this.scene);
      // TODO remove this.emit in v0.26.0
      this.emit('kill', new KillEvent(this));
      this.events.emit('kill', new KillEvent(this));
      this._isKilled = true;
      this.scene.remove(this);
      this._postkill(this.scene);
    } else {
      this.logger.warn('Cannot kill actor, it was never added to the Scene');
    }
  }

  /**
   * If the current actor is killed, it will now not be killed.
   */
  public unkill() {
    this._isKilled = false;
  }

  /**
   * Indicates wether the actor has been killed.
   */
  public isKilled(): boolean {
    return this._isKilled;
  }

  /**
   * Adds a child actor to this actor. All movement of the child actor will be
   * relative to the parent actor. Meaning if the parent moves the child will
   * move with it.
   * @param actor The child actor to add
   */
  public add(actor: Actor) {
    actor.body.collider.type = CollisionType.PreventCollision;
    if (Util.addItemToArray(actor, this.children)) {
      actor.parent = this;
      if (this.scene) {
        this.scene.world.add(actor);
      }
    }
  }
  /**
   * Removes a child actor from this actor.
   * @param actor The child actor to remove
   */
  public remove(actor: Actor) {
    if (Util.removeItemFromArray(actor, this.children)) {
      actor.parent = null;
    }
  }
  /**
   * Sets the current drawing of the actor to the drawing corresponding to
   * the key.
   * @param key The key of the drawing
   */
  public setDrawing(key: string): void;
  /**
   * Sets the current drawing of the actor to the drawing corresponding to
   * an `enum` key (e.g. `Animations.Left`)
   * @param key The `enum` key of the drawing
   */
  public setDrawing(key: number): void;
  public setDrawing(key: any): void {
    key = key.toString();
    if (this.currentDrawing !== this.frames[<string>key]) {
      if (this.frames[key] != null) {
        this.frames[key].reset();
        this.currentDrawing = this.frames[key];
      } else {
        Logger.getInstance().error(`the specified drawing key ${key} does not exist`);
      }
    }
    if (this.currentDrawing && this.currentDrawing instanceof Animation) {
      this.currentDrawing.tick(0);
    }
  }

  /**
   * Adds a whole texture as the "default" drawing. Set a drawing using [[setDrawing]].
   */
  public addDrawing(texture: Texture): void;
  /**
   * Adds a whole sprite as the "default" drawing. Set a drawing using [[setDrawing]].
   */
  public addDrawing(sprite: Sprite): void;
  /**
   * Adds a drawing to the list of available drawings for an actor. Set a drawing using [[setDrawing]].
   * @param key     The key to associate with a drawing for this actor
   * @param drawing This can be an [[Animation]], [[Sprite]], or [[Polygon]].
   */
  public addDrawing(key: any, drawing: Drawable): void;
  public addDrawing(): void {
    if (arguments.length === 2) {
      this.frames[<string>arguments[0]] = arguments[1];
      if (!this.currentDrawing) {
        this.currentDrawing = arguments[1];
      }
    } else {
      if (arguments[0] instanceof Sprite) {
        this.addDrawing('default', arguments[0]);
      }
      if (arguments[0] instanceof Texture) {
        this.addDrawing('default', arguments[0].asSprite());
      }
    }
  }

  public get z(): number {
    return this.getZIndex();
  }

  public set z(newZ: number) {
    this.setZIndex(newZ);
  }

  /**
   * Gets the z-index of an actor. The z-index determines the relative order an actor is drawn in.
   * Actors with a higher z-index are drawn on top of actors with a lower z-index
   * @deprecated Use actor.z
   */
  public getZIndex(): number {
    return this.components.transform.z;
  }

  /**
   * Sets the z-index of an actor and updates it in the drawing list for the scene.
   * The z-index determines the relative order an actor is drawn in.
   * Actors with a higher z-index are drawn on top of actors with a lower z-index
   * @param newIndex new z-index to assign
   * @deprecated Use actor.z
   */
  public setZIndex(newIndex: number) {
    this.components.transform.z = newIndex;
  }

  /**
   * Get the center point of an actor
   */
  public get center(): Vector {
    return new Vector(this.pos.x + this.width / 2 - this.anchor.x * this.width, this.pos.y + this.height / 2 - this.anchor.y * this.height);
  }

  public get width() {
    return this._width * this.getGlobalScale().x;
  }

  public set width(width: number) {
    this._width = width / this.scale.x;
    this.body.collider.shape = Shape.Box(this._width, this._height, this.anchor);
    this.body.markCollisionShapeDirty();
  }

  public get height() {
    return this._height * this.getGlobalScale().y;
  }

  public set height(height: number) {
    this._height = height / this.scale.y;
    this.body.collider.shape = Shape.Box(this._width, this._height, this.anchor);
    this.body.markCollisionShapeDirty();
  }

  /**
   * Gets this actor's rotation taking into account any parent relationships
   *
   * @returns Rotation angle in radians
   */
  public getWorldRotation(): number {
    if (!this.parent) {
      return this.rotation;
    }

    return this.rotation + this.parent.getWorldRotation();
  }

  /**
   * Gets an actor's world position taking into account parent relationships, scaling, rotation, and translation
   *
   * @returns Position in world coordinates
   */
  public getWorldPos(): Vector {
    if (!this.parent) {
      return this.pos.clone();
    }

    // collect parents
    const parents: Actor[] = [];
    let root: Actor = this;

    parents.push(this);

    // find parents
    while (root.parent) {
      root = root.parent;
      parents.push(root);
    }

    // calculate position
    const x = parents.reduceRight((px, p) => {
      if (p.parent) {
        return px + p.pos.x * p.getGlobalScale().x;
      }
      return px + p.pos.x;
    }, 0);

    const y = parents.reduceRight((py, p) => {
      if (p.parent) {
        return py + p.pos.y * p.getGlobalScale().y;
      }
      return py + p.pos.y;
    }, 0);

    // rotate around root anchor
    const ra = root.getWorldPos(); // 10, 10
    const r = this.getWorldRotation();

    return new Vector(x, y).rotate(r, ra);
  }

  /**
   * Gets the global scale of the Actor
   */
  public getGlobalScale(): Vector {
    if (!this.parent) {
      return new Vector(this.scale.x, this.scale.y);
    }

    const parentScale = this.parent.getGlobalScale();
    return new Vector(this.scale.x * parentScale.x, this.scale.y * parentScale.y);
  }

  // #region Collision

  /**
   * Tests whether the x/y specified are contained in the actor
   * @param x  X coordinate to test (in world coordinates)
   * @param y  Y coordinate to test (in world coordinates)
   * @param recurse checks whether the x/y are contained in any child actors (if they exist).
   */
  public contains(x: number, y: number, recurse: boolean = false): boolean {
    // These shenanigans are to handle child actor containment,
    // the only time getWorldPos and pos are different is a child actor
    const childShift = this.getWorldPos().sub(this.pos);
    const containment = this.body.collider.bounds.translate(childShift).contains(new Vector(x, y));

    if (recurse) {
      return (
        containment ||
        this.children.some((child: Actor) => {
          return child.contains(x, y, true);
        })
      );
    }

    return containment;
  }

  /**
   * Returns true if the two actor.body.collider.shape's surfaces are less than or equal to the distance specified from each other
   * @param actor     Actor to test
   * @param distance  Distance in pixels to test
   */
  public within(actor: Actor, distance: number): boolean {
    return this.body.collider.shape.getClosestLineBetween(actor.body.collider.shape).getLength() <= distance;
  }

  // #endregion

  // #region Update

  /**
   * Called by the Engine, updates the state of the actor
   * @param engine The reference to the current game engine
   * @param delta  The time elapsed since the last update in milliseconds
   */
  public update(engine: Engine, delta: number) {
    this._initialize(engine);
    this._preupdate(engine, delta);

    // Tick animations
    const drawing = this.currentDrawing;
    if (drawing && drawing instanceof Animation) {
      drawing.tick(delta, engine.stats.currFrame.id);
    }

    // Update action queue
    this.actionQueue.update(delta);

    // Update color only opacity
    if (this.color) {
      this.color.a = this.opacity;
    }

    if (this.opacity === 0) {
      this.visible = false;
    }

    // capture old transform
    this.body.captureOldTransform();

    // Run Euler integration
    this.body.integrate(delta);

    // Update actor pipeline (movement, collision detection, event propagation, offscreen culling)
    for (const trait of this.traits) {
      trait.update(this, engine, delta);
    }

    // Update child actors
    for (let i = 0; i < this.children.length; i++) {
      this.children[i].update(engine, delta);
    }

    this._postupdate(engine, delta);
  }

  /**
   * Safe to override onPreUpdate lifecycle event handler. Synonymous with `.on('preupdate', (evt) =>{...})`
   *
   * `onPreUpdate` is called directly before an actor is updated.
   */
  public onPreUpdate(_engine: Engine, _delta: number): void {
    // Override me
  }

  /**
   * Safe to override onPostUpdate lifecycle event handler. Synonymous with `.on('postupdate', (evt) =>{...})`
   *
   * `onPostUpdate` is called directly after an actor is updated.
   */
  public onPostUpdate(_engine: Engine, _delta: number): void {
    // Override me
  }

  /**
   * It is not recommended that internal excalibur methods be overridden, do so at your own risk.
   *
   * Internal _preupdate handler for [[onPreUpdate]] lifecycle event
   * @internal
   */
  public _preupdate(engine: Engine, delta: number): void {
    // TODO remove this.emit in v0.26.0
    this.emit('preupdate', new PreUpdateEvent(engine, delta, this));
    this.events.emit('preupdate', new PreUpdateEvent(engine, delta, this));
    this.onPreUpdate(engine, delta);
  }

  /**
   * It is not recommended that internal excalibur methods be overridden, do so at your own risk.
   *
   * Internal _preupdate handler for [[onPostUpdate]] lifecycle event
   * @internal
   */
  public _postupdate(engine: Engine, delta: number): void {
    // TODO remove this.emit in v0.26.0
    this.emit('postupdate', new PreUpdateEvent(engine, delta, this));
    this.events.emit('postupdate', new PreUpdateEvent(engine, delta, this));
    this.onPostUpdate(engine, delta);
  }

  // endregion

  // #region Drawing
  /**
   * Called by the Engine, draws the actor to the screen
   * @param ctx   The rendering context
   * @param delta The time since the last draw in milliseconds
   */
  public draw(ctx: CanvasRenderingContext2D, delta: number) {
    // translate canvas by anchor offset
    ctx.save();
    ctx.translate(-(this._width * this.anchor.x), -(this._height * this.anchor.y));

    this._predraw(ctx, delta);

    if (this.currentDrawing) {
      const drawing = this.currentDrawing;
      // See https://github.com/excaliburjs/Excalibur/pull/619 for discussion on this formula
      const offsetX = (this._width - drawing.width * drawing.scale.x) * this.anchor.x;
      const offsetY = (this._height - drawing.height * drawing.scale.y) * this.anchor.y;

      this.currentDrawing.draw({ ctx, x: offsetX, y: offsetY, opacity: this.opacity });
    } else {
      if (this.color && this.body && this.body.collider && this.body.collider.shape) {
        this.body.collider.shape.draw(ctx, this.color, new Vector(0, 0));
      }
    }
    ctx.restore();
    this._postdraw(ctx, delta);
  }

  /**
   * Safe to override onPreDraw lifecycle event handler. Synonymous with `.on('predraw', (evt) =>{...})`
   *
   * `onPreDraw` is called directly before an actor is drawn, but after local transforms are made.
   */
  public onPreDraw(_ctx: CanvasRenderingContext2D, _delta: number): void {
    // Override me
  }

  /**
   * Safe to override onPostDraw lifecycle event handler. Synonymous with `.on('postdraw', (evt) =>{...})`
   *
   * `onPostDraw` is called directly after an actor is drawn, and before local transforms are removed.
   */
  public onPostDraw(_ctx: CanvasRenderingContext2D, _delta: number): void {
    // Override me
  }

  /**
   * It is not recommended that internal excalibur methods be overridden, do so at your own risk.
   *
   * Internal _predraw handler for [[onPreDraw]] lifecycle event
   * @internal
   */
  public _predraw(ctx: CanvasRenderingContext2D, delta: number): void {
    this.emit('predraw', new PreDrawEvent(ctx, delta, this));
    this.events.emit('predraw', new PreDrawEvent(ctx, delta, this));
    this.onPreDraw(ctx, delta);
  }

  /**
   * It is not recommended that internal excalibur methods be overridden, do so at your own risk.
   *
   * Internal _postdraw handler for [[onPostDraw]] lifecycle event
   * @internal
   */
  public _postdraw(ctx: CanvasRenderingContext2D, delta: number): void {
    this.emit('postdraw', new PreDrawEvent(ctx, delta, this));
    this.events.emit('postdraw', new PreDrawEvent(ctx, delta, this));
    this.onPostDraw(ctx, delta);
  }

  /**
   * Called by the Engine, draws the actors debugging to the screen
   * @param ctx The rendering context
   */
  /* istanbul ignore next */
  public debugDraw(ctx: CanvasRenderingContext2D) {
    // TODO remove this.emit in v0.26.0
    this.emit('predebugdraw', new PreDebugDrawEvent(ctx, this));
    this.events.emit('predebugdraw', new PreDebugDrawEvent(ctx, this));

    this.body.collider.debugDraw(ctx);

    // Draw actor bounding box
    const bb = this.body.collider.localBounds.translate(this.getWorldPos());
    bb.debugDraw(ctx);

    // Draw actor Id
    ctx.fillText('id: ' + this.id, bb.left + 3, bb.top + 10);

    // Draw actor anchor Vector
    ctx.fillStyle = Color.Yellow.toString();
    ctx.beginPath();
    ctx.arc(this.getWorldPos().x, this.getWorldPos().y, 3, 0, Math.PI * 2);
    ctx.closePath();
    ctx.fill();

    // Culling Box debug draw
    for (let j = 0; j < this.traits.length; j++) {
      if (this.traits[j] instanceof Traits.OffscreenCulling) {
        (<Traits.OffscreenCulling>this.traits[j]).cullingBox.debugDraw(ctx); // eslint-disable-line
      }
    }

    // Unit Circle debug draw
    ctx.strokeStyle = Color.Yellow.toString();
    ctx.beginPath();
    const radius = Math.min(this.width, this.height);
    ctx.arc(this.getWorldPos().x, this.getWorldPos().y, radius, 0, Math.PI * 2);
    ctx.closePath();
    ctx.stroke();
    const ticks: { [key: string]: number } = {
      '0 Pi': 0,
      'Pi/2': Math.PI / 2,
      Pi: Math.PI,
      '3/2 Pi': (3 * Math.PI) / 2
    };

    const oldFont = ctx.font;
    for (const tick in ticks) {
      ctx.fillStyle = Color.Yellow.toString();
      ctx.font = '14px';
      ctx.textAlign = 'center';
      ctx.fillText(
        tick,
        this.getWorldPos().x + Math.cos(ticks[tick]) * (radius + 10),
        this.getWorldPos().y + Math.sin(ticks[tick]) * (radius + 10)
      );
    }

    ctx.font = oldFont;

    // Draw child actors
    for (let i = 0; i < this.children.length; i++) {
      this.children[i].debugDraw(ctx);
    }

    // TODO remove this.emit in v0.26.0
    this.emit('postdebugdraw', new PostDebugDrawEvent(ctx, this));
    this.events.emit('postdebugdraw', new PostDebugDrawEvent(ctx, this));
  }

  /**
   * Returns the full array of ancestors
   */
  public getAncestors(): Actor[] {
    const path: Actor[] = [this];
    let currentActor: Actor = this;
    let parent: Actor;

    while ((parent = currentActor.parent)) {
      currentActor = parent;
      path.push(currentActor);
    }

    return path.reverse();
  }
  // #endregion
}

/**
 * The most important primitive in Excalibur is an `Actor`. Anything that
 * can move on the screen, collide with another `Actor`, respond to events,
 * or interact with the current scene, must be an actor. An `Actor` **must**
 * be part of a [[Scene]] for it to be drawn to the screen.
 */
export class Actor extends Configurable(ActorImpl) {
  constructor();
  constructor(config?: ActorArgs);
  constructor(x?: number, y?: number, width?: number, height?: number, color?: Color);
  constructor(xOrConfig?: number | ActorArgs, y?: number, width?: number, height?: number, color?: Color) {
    super(xOrConfig, y, width, height, color);
  }
}<|MERGE_RESOLUTION|>--- conflicted
+++ resolved
@@ -56,15 +56,10 @@
 import { obsolete } from './Util/Decorators';
 import { Collider } from './Collision/Collider';
 import { Shape } from './Collision/Shape';
-
-<<<<<<< HEAD
+import { Emitter } from './EventEmitter';
 import { Entity, EntityEvents } from './EntityComponentSystem/Entity';
-import { Emitter } from './EventEmitter';
-=======
-import { Entity } from './EntityComponentSystem/Entity';
 import { CanvasDrawComponent } from './Drawing/CanvasDrawComponent';
 import { TransformComponent } from './EntityComponentSystem/Components/TransformComponent';
->>>>>>> 04c41af2
 
 /**
  * Type guard for checking if something is an Actor
@@ -126,16 +121,12 @@
   exitviewport: ExitViewPortEvent;
 };
 
-<<<<<<< HEAD
 /**
  * @hidden
  */
-export class ActorImpl extends Entity implements Actionable, Eventable, PointerEvents, CanInitialize, CanUpdate, CanDraw, CanBeKilled {
-=======
 export class ActorImpl
   extends Entity<TransformComponent | CanvasDrawComponent>
   implements Actionable, Eventable, PointerEvents, CanInitialize, CanUpdate, CanDraw, CanBeKilled {
->>>>>>> 04c41af2
   // #region Properties
 
   /**
