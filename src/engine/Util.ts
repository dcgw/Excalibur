/// <reference path="Algebra.ts"/>
/// <reference path="Events.ts"/>

/**
 * Utilities
 *
 * Excalibur utilities for math, string manipulation, etc.
 */
module ex.Util {
   
   export var TwoPI: number = Math.PI * 2;

   export function base64Encode(inputStr: string) {
      var b64 = 'ABCDEFGHIJKLMNOPQRSTUVWXYZabcdefghijklmnopqrstuvwxyz0123456789+/=';
      var outputStr = '';
      var i = 0;

      while (i < inputStr.length) {
         //all three "& 0xff" added below are there to fix a known bug 
         //with bytes returned by xhr.responseText
         var byte1 = inputStr.charCodeAt(i++) & 0xff;
         var byte2 = inputStr.charCodeAt(i++) & 0xff;
         var byte3 = inputStr.charCodeAt(i++) & 0xff;

         var enc1 = byte1 >> 2;
         var enc2 = ((byte1 & 3) << 4) | (byte2 >> 4);

         var enc3, enc4;
         if (isNaN(byte2)) {
            enc3 = enc4 = 64;
         } else {
            enc3 = ((byte2 & 15) << 2) | (byte3 >> 6);
            if (isNaN(byte3)) {
               enc4 = 64;
            } else {
               enc4 = byte3 & 63;
            }
         }

         outputStr += b64.charAt(enc1) + b64.charAt(enc2) + b64.charAt(enc3) + b64.charAt(enc4);
      }

      return outputStr;
   }

   export function clamp(val, min, max) {
      return val <= min ? min : (val >= max ? max : val);
   }

   export function drawLine(ctx: CanvasRenderingContext2D, color: string, startx, starty, endx, endy) {
      ctx.beginPath();
      ctx.strokeStyle = color;
      ctx.moveTo(startx, starty);
      ctx.lineTo(endx, endy);
      ctx.closePath();
      ctx.stroke();  
   }

   export function randomInRange(min: number, max: number) : number {
      return min + Math.random() * (max - min);
   }

   export function randomIntInRange(min: number, max: number): number {
      return Math.round(randomInRange(min, max));
   }

   export function canonicalizeAngle(angle: number): number {
      var tmpAngle = angle;
      if(angle > this.TwoPI) {
         while(tmpAngle > this.TwoPI) {
            tmpAngle -= this.TwoPI;
         }
      }

      if(angle < 0) {
         while(tmpAngle < 0) {
            tmpAngle += this.TwoPI;
         }
      }
      return tmpAngle;
   }

   export function toDegrees(radians: number): number {
      return 180 / Math.PI * radians;
   }

   export function toRadians(degrees: number): number {
      return degrees / 180 * Math.PI;
   }

   export function getPosition(el: HTMLElement): Point {
      var oLeft: number = 0,
          oTop: number = 0;

      var calcOffsetLeft = (parent: HTMLElement) => {
         oLeft += parent.offsetLeft; 

         if (parent.offsetParent) {
            calcOffsetLeft(<HTMLElement>parent.offsetParent);
         }                 
      };
      var calcOffsetTop = (parent: HTMLElement) => {
         oTop += parent.offsetTop;  
         if (parent.offsetParent) {
            calcOffsetTop(<HTMLElement>parent.offsetParent);
         }                
      };

      calcOffsetLeft(el);
      calcOffsetTop(el);

      return new Point(oLeft, oTop);
   }

   export function addItemToArray<T>(item: T, array: T[]): boolean {
      if (array.indexOf(item) === -1) {
         array.push(item);
         return true;
      }
      return false;
   }

   export function removeItemToArray<T>(item: T, array: T[]): boolean {
      var index = -1;
      if ((index = array.indexOf(item)) > -1) {
         array.splice(index, 1);
         return true;
      }

      return false;
   }

<<<<<<< HEAD
   export function getOppositeSide(side: ex.Side): ex.Side {
=======
   export function getOppositeSide(side: ex.Side) {
>>>>>>> d1a8181c
      if(side === ex.Side.Top) { return ex.Side.Bottom; }
      if(side === ex.Side.Bottom) { return ex.Side.Top; }
      if(side === ex.Side.Left) { return ex.Side.Right; }
      if(side === ex.Side.Right) { return ex.Side.Left; }

      return ex.Side.None;
   }

   /**
    * Excaliburs dynamically resizing collection
    */
   export class Collection<T> {
      /**
       * Default collection size
       */
      public static DefaultSize = 200;
      private _internalArray: T[] = null;
      private _endPointer: number = 0;

      /**
       * @param initialSize  Initial size of the internal backing array
       */
      constructor(initialSize: number = Collection.DefaultSize) {
         this._internalArray = new Array<T>(initialSize);
      } 

      private _resize() {
         var newSize = this._internalArray.length * 2;
         var newArray = new Array<T>(newSize);
         var count = this.count();
         for (var i = 0; i < count; i++) {
            newArray[i] = this._internalArray[i];
         }

         delete this._internalArray;
         this._internalArray = newArray;
      }

      /**
       * Push elements to the end of the collection
       */
      public push(element: T): T {
         if (this._endPointer === this._internalArray.length) {
            this._resize();
         }
         return this._internalArray[this._endPointer++] = element;
      }

      /**
       * Removes elements from the end of the collection
       */
      public pop(): T {
         this._endPointer = this._endPointer - 1 < 0 ? 0 : this._endPointer - 1;
         return this._internalArray[this._endPointer];
      }

      /**
       * Returns the count of the collection
       */
      public count(): number {
         return this._endPointer;
      }

      /**
       * Empties the collection
       */
      public clear() {
         this._endPointer = 0;
      }

      /**
       * Returns the size of the internal backing array
       */
      public internalSize(): number {
         return this._internalArray.length;   
      }

      /**
       * Returns an element at a specific index
       * @param index  Index of element to retreive
       */
      public elementAt(index: number): T {
         if (index >= this.count()) {
            return;
         }
         return this._internalArray[index];
      }

      /**
       * Inserts an element at a specific index
       * @param index  Index to insert the element
       */
      public insert(index: number, value: T): T {
         if (index >= this.count()) {
            this._resize();
         }
         return this._internalArray[index] = value;
      }

      /**
       * Removes an element at a specific index
       * @param index  Index of element to remove
       */
      public remove(index: number): T {
         var count = this.count();
         if (count === 0) { return; }
         // O(n) Shift 
         var removed = this._internalArray[index];
         for (var i = index; i < count; i++) {
            this._internalArray[i] = this._internalArray[i + 1];
         }
         this._endPointer--;
         return removed;
      }

      /**
       * Removes an element by reference
       * @param element  Element to retreive
       */
      public removeElement(element: T) {
         var index = this._internalArray.indexOf(element);
         this.remove(index);
      }

      /**
       * Returns a array representing the collection
       */
      public toArray(): T[] {
         return this._internalArray.slice(0, this._endPointer);
      }

      /**
       * Iterate over every element in the collection
       * @param func  Callback to call for each element passing a reference to the element and its index, returned values are ignored
       */
      public forEach(func: (element: T, index: number) => any) {
         var i = 0, count = this.count();
         for (i; i < count; i++) {
            func.call(this, this._internalArray[i], i);
         }
      }

      /**
       * Mutate every element in the collection
       * @param func  Callback to call for each element passing a reference to the element and its index, any values returned mutate 
       * the collection
       */
      public map(func: (element: T, index: number) => any) {
         var count = this.count();
         for (var i = 0; i < count; i++) {
            this._internalArray[i] = func.call(this, this._internalArray[i], i);
         }
      }
   }
}<|MERGE_RESOLUTION|>--- conflicted
+++ resolved
@@ -130,11 +130,7 @@
       return false;
    }
 
-<<<<<<< HEAD
-   export function getOppositeSide(side: ex.Side): ex.Side {
-=======
    export function getOppositeSide(side: ex.Side) {
->>>>>>> d1a8181c
       if(side === ex.Side.Top) { return ex.Side.Bottom; }
       if(side === ex.Side.Bottom) { return ex.Side.Top; }
       if(side === ex.Side.Left) { return ex.Side.Right; }
