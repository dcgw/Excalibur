--- conflicted
+++ resolved
@@ -22,11 +22,7 @@
     engine = TestUtils.engine({ width: 100, height: 100 });
     actor = new ex.Actor();
     actor.body.collider.type = ex.CollisionType.Active;
-<<<<<<< HEAD
-    scene = new ex.Scene(engine);
-=======
     scene = new ex.Scene();
->>>>>>> 04c41af2
     engine.addScene('test', scene);
     engine.goToScene('test');
 
