--- conflicted
+++ resolved
@@ -22,15 +22,9 @@
     engine = TestUtils.engine();
     engine.backgroundColor = ex.Color.Transparent;
 
-<<<<<<< HEAD
-    scene = new ex.Scene(engine);
-    engine.add('default', scene);
-    engine.goToScene('default');
-=======
     scene = new ex.Scene();
     engine.addScene('test', scene);
     engine.goToScene('test');
->>>>>>> 04c41af2
 
     spyOn(scene, 'draw').and.callThrough();
     spyOn(screenElement, 'draw').and.callThrough();
