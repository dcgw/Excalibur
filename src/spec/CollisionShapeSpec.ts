--- conflicted
+++ resolved
@@ -16,14 +16,9 @@
 
     beforeEach(() => {
       engine = TestUtils.engine();
-<<<<<<< HEAD
-      scene = new ex.Scene(engine);
-      engine.addScene('test', scene);
-=======
       engine.backgroundColor = ex.Color.Transparent;
       scene = new ex.Scene();
       engine.add('test', scene);
->>>>>>> 04c41af2
       engine.goToScene('test');
 
       actor = new ex.Actor(0, 0, 20, 20);
@@ -399,12 +394,8 @@
     let scene: ex.Scene;
     beforeEach(() => {
       engine = TestUtils.engine();
-<<<<<<< HEAD
-      scene = new ex.Scene(engine);
-=======
       engine.backgroundColor = ex.Color.Transparent;
       scene = new ex.Scene();
->>>>>>> 04c41af2
       engine.addScene('test', scene);
       engine.goToScene('test');
     });
@@ -779,12 +770,8 @@
 
     beforeEach(() => {
       engine = TestUtils.engine();
-<<<<<<< HEAD
-      scene = new ex.Scene(engine);
-=======
       engine.backgroundColor = ex.Color.Transparent;
       scene = new ex.Scene();
->>>>>>> 04c41af2
       engine.addScene('test', scene);
       engine.goToScene('test');
 
