--- conflicted
+++ resolved
@@ -9,13 +9,7 @@
   beforeEach(() => {
     actor = new ex.Actor();
     engine = TestUtils.engine({ width: 100, height: 100 });
-<<<<<<< HEAD
-    scene = new ex.Scene(engine);
-    engine.add('default', scene);
-    engine.goToScene('default');
-=======
     scene = new ex.Scene();
->>>>>>> 04c41af2
 
     spyOn(scene, 'draw').and.callThrough();
     spyOn(actor, 'draw');
