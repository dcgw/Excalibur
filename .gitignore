#Ignore compiled javascript #
######################
./ts/*.js
./ts/*.*
sample-game/ts/*.js
spec/*.js
node_modules/
<<<<<<< HEAD
=======
js/
>>>>>>> adac1d80

# Logs and databases #
######################
*.log
*.sql
*.sqlite

# Sublime workspace settings #
*.sublime-workspace

# OS generated files #
######################
.DS_Store
.DS_Store?
._*
.Spotlight-V100
.Trashes
Icon?
ehthumbs.db
Thumbs.db

# Build
build/<|MERGE_RESOLUTION|>--- conflicted
+++ resolved
@@ -5,10 +5,7 @@
 sample-game/ts/*.js
 spec/*.js
 node_modules/
-<<<<<<< HEAD
-=======
 js/
->>>>>>> adac1d80
 
 # Logs and databases #
 ######################
