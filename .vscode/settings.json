--- conflicted
+++ resolved
@@ -24,11 +24,8 @@
     "src/spec/*.map": true
   },
   "typescript.tsdk": "./node_modules/typescript/lib",
-<<<<<<< HEAD
-  "typescript.implementationsCodeLens.enabled": true
-=======
+  "typescript.implementationsCodeLens.enabled": true,
   "editor.codeActionsOnSave": {
     "source.fixAll.eslint": true
   }
->>>>>>> bc07595c
 }